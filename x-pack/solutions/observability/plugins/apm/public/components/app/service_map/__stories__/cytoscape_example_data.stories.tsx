--- conflicted
+++ resolved
@@ -15,15 +15,10 @@
   EuiForm,
   EuiToolTip,
 } from '@elastic/eui';
-<<<<<<< HEAD
-import type { StoryFn, Meta } from '@storybook/react';
-import React, { useEffect, useState } from 'react';
-=======
-import type { Meta, Story } from '@storybook/react';
-import React, { useCallback, useEffect, useState } from 'react';
->>>>>>> c0e60243
+import type { StoryFn, Meta, StoryObj } from '@storybook/react';
+import React, { useEffect, useState, useCallback } from 'react';
 import { CodeEditor } from '@kbn/code-editor';
-import { useArgs } from '@storybook/addons';
+import { useArgs } from '@storybook/preview-api';
 import {
   getPaths,
   getServiceMapNodes,
@@ -47,13 +42,9 @@
   decorators: [(wrappedStory) => <MockApmPluginStorybook>{wrappedStory()}</MockApmPluginStorybook>],
 };
 
-<<<<<<< HEAD
 export default stories;
 
 export const GenerateMap: StoryFn<{}> = () => {
-=======
-export const GenerateMap: Story<{}> = () => {
->>>>>>> c0e60243
   const [size, setSize] = useState<number>(10);
   const [json, setJson] = useState<string>('');
   const [elements, setElements] = useState<any[]>(
@@ -111,25 +102,14 @@
   );
 };
 
-<<<<<<< HEAD
-export const MapFromJSON: StoryFn<{}> = () => {
-  const [json, setJson] = useState<string>(
-    getSessionJson() || JSON.stringify(exampleResponseTodo, null, 2)
-  );
-  const [error, setError] = useState<string | undefined>();
-=======
-interface MapFromJSONArgs {
-  json: unknown;
-}
 const assertJSON: (json?: any) => asserts json is ServiceMapResponse = (json) => {
   if (!!json && !('elements' in json || 'spans' in json)) {
     throw new Error('invalid json');
   }
 };
 
-const MapFromJSONTemplate: Story<MapFromJSONArgs> = (args) => {
+const MapFromJSONTemplate = () => {
   const [{ json }, updateArgs] = useArgs();
->>>>>>> c0e60243
 
   const [error, setError] = useState<string | undefined>();
   const [elements, setElements] = useState<any[]>([]);
@@ -211,19 +191,17 @@
   );
 };
 
-<<<<<<< HEAD
+export const MapFromJSON: StoryObj<typeof MapFromJSONTemplate> = {
+  render: MapFromJSONTemplate,
+  argTypes: {
+    json: {
+      defaultValue: exampleResponseTodo,
+      control: 'object',
+    },
+  },
+};
+
 export const TodoApp: StoryFn<{}> = () => {
-=======
-export const MapFromJSON = MapFromJSONTemplate.bind({});
-MapFromJSON.argTypes = {
-  json: {
-    defaultValue: exampleResponseTodo,
-    control: 'object',
-  },
-};
-
-export const TodoApp: Story<{}> = () => {
->>>>>>> c0e60243
   return (
     <div>
       <Cytoscape elements={exampleResponseTodo.elements} height={window.innerHeight}>
@@ -251,6 +229,4 @@
       </Cytoscape>
     </div>
   );
-};
-
-export default stories;+};