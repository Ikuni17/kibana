--- conflicted
+++ resolved
@@ -32,13 +32,9 @@
   },
 } as Meta<typeof Component>;
 
-<<<<<<< HEAD
-export const Avatar: StoryFn<typeof Component> = (args) => <Component {...args} />;
-=======
-export const Avatar: ComponentStory<typeof Component> = (args) => (
+export const Avatar: StoryFn<typeof Component> = (args) => (
   <>
     <Component {...args} />
     <EuiButton fill>Test</EuiButton>
   </>
-);
->>>>>>> 448fda41
+);