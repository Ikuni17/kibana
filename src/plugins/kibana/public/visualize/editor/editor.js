--- conflicted
+++ resolved
@@ -104,6 +104,7 @@
     };
 
     $state = new AppState(stateDefaults);
+    $scope.uiState = $state.makeStateful('uiState');
 
     if (!angular.equals($state.vis, savedVisState)) {
       Promise.try(function () {
@@ -170,35 +171,11 @@
     $scope.$listen(queryFilter, 'fetch', $scope.fetch);
 
 
-<<<<<<< HEAD
-    let $state = $scope.$state = (function initState() {
-      const savedVisState = vis.getState();
-      const stateDefaults = {
-        uiState: savedVis.uiStateJSON ? JSON.parse(savedVis.uiStateJSON) : {},
-        linked: !!savedVis.savedSearchId,
-        query: searchSource.getOwn('query') || {query_string: {query: '*'}},
-        filters: searchSource.getOwn('filter') || [],
-        vis: savedVisState
-      };
-
-      $state = new AppState(stateDefaults);
-      $scope.uiState = $state.makeStateful('uiState');
-
-      if (!angular.equals($state.vis, savedVisState)) {
-        Promise.try(function () {
-          vis.setState($state.vis);
-          editableVis.setState($state.vis);
-        })
-        .catch(courier.redirectWhenMissing({
-          'index-pattern-field': '/visualize'
-        }));
-=======
     $scope.$listen($state, 'fetch_with_changes', function (keys) {
       if (_.contains(keys, 'linked') && $state.linked === true) {
         // abort and reload route
         $route.reload();
         return;
->>>>>>> f7a50e03
       }
 
       if (_.contains(keys, 'vis')) {
