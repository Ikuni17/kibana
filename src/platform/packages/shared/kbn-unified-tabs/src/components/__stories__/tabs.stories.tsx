--- conflicted
+++ resolved
@@ -11,11 +11,7 @@
 import type { Meta, StoryFn } from '@storybook/react';
 import { action } from '@storybook/addon-actions';
 import { TabbedContent, type TabbedContentProps } from '../tabbed_content';
-<<<<<<< HEAD
-=======
 import { useNewTabProps } from '../../hooks/use_new_tab_props';
-import { STORYBOOK_TITLE } from './storybook_constants';
->>>>>>> 448fda41
 
 export default {
   title: 'Unified Tabs/Tabs',
@@ -27,25 +23,7 @@
   },
 } as Meta;
 
-<<<<<<< HEAD
-const TabbedContentTemplate: StoryFn<TabbedContentProps> = (args) => (
-  <TabbedContent
-    {...args}
-    createItem={() => {
-      TMP_COUNTER += 1;
-      return {
-        id: `tab_${TMP_COUNTER}`,
-        label: `Tab ${TMP_COUNTER}`,
-      };
-    }}
-    onChanged={action('onClosed')}
-    renderContent={(item) => (
-      <div style={{ paddingTop: '16px' }}>Content for tab: {item.label}</div>
-    )}
-  />
-);
-=======
-const TabbedContentTemplate: ComponentStory<React.FC<TabbedContentProps>> = (args) => {
+const TabbedContentTemplate: StoryFn<TabbedContentProps> = (args) => {
   const { getNewTabDefaultProps } = useNewTabProps({
     numberOfInitialItems: args.initialItems.length,
   });
@@ -61,7 +39,6 @@
     />
   );
 };
->>>>>>> 448fda41
 
 export const Default = TabbedContentTemplate.bind({});
 Default.args = {
