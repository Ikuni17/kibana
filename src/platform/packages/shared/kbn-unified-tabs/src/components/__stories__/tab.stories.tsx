/*
 * Copyright Elasticsearch B.V. and/or licensed to Elasticsearch B.V. under one
 * or more contributor license agreements. Licensed under the "Elastic License
 * 2.0", the "GNU Affero General Public License v3.0 only", and the "Server Side
 * Public License v 1"; you may not use this file except in compliance with, at
 * your election, the "Elastic License 2.0", the "GNU Affero General Public
 * License v3.0 only", or the "Server Side Public License, v 1".
 */

import React from 'react';
import type { Meta, StoryFn } from '@storybook/react';
import { action } from '@storybook/addon-actions';
import { Tab, type TabProps } from '../tab';

const asyncAction =
  (name: string) =>
  async (...params: any[]) => {
    action(name)(...params);
  };

export default {
  title: 'Unified Tabs/Tab',
  parameters: {
    backgrounds: {
      default: 'white',
      values: [{ name: 'white', value: '#fff' }],
    },
  },
} as Meta;

<<<<<<< HEAD
const TabTemplate: StoryFn<TabProps> = (args) => (
  <Tab {...args} onSelect={action('onSelect')} onClose={action('onClose')} />
=======
const TabTemplate: ComponentStory<React.FC<TabProps>> = (args) => (
  <Tab
    {...args}
    onLabelEdited={asyncAction('onLabelEdited')}
    onSelect={asyncAction('onSelect')}
    onClose={asyncAction('onClose')}
  />
>>>>>>> c3b3810e
);

export const Default = TabTemplate.bind({});
Default.args = {
  item: {
    id: '1',
    label: 'Tab 1',
  },
  isSelected: false,
};

export const Selected = TabTemplate.bind({});
Selected.args = {
  item: {
    id: '1',
    label: 'Tab 1',
  },
  isSelected: true,
};

export const WithLongLabel = TabTemplate.bind({});
WithLongLabel.args = {
  item: {
    id: '1',
    label: 'Tab with a very long label that should be truncated',
  },
  isSelected: false,
};

export const WithLongLabelSelected = TabTemplate.bind({});
WithLongLabelSelected.args = {
  item: {
    id: '1',
    label: 'Tab with a very long label that should be truncated',
  },
  isSelected: true,
};<|MERGE_RESOLUTION|>--- conflicted
+++ resolved
@@ -28,18 +28,13 @@
   },
 } as Meta;
 
-<<<<<<< HEAD
 const TabTemplate: StoryFn<TabProps> = (args) => (
-  <Tab {...args} onSelect={action('onSelect')} onClose={action('onClose')} />
-=======
-const TabTemplate: ComponentStory<React.FC<TabProps>> = (args) => (
   <Tab
     {...args}
     onLabelEdited={asyncAction('onLabelEdited')}
     onSelect={asyncAction('onSelect')}
     onClose={asyncAction('onClose')}
   />
->>>>>>> c3b3810e
 );
 
 export const Default = TabTemplate.bind({});
