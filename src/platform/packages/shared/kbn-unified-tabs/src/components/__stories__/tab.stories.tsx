/*
 * Copyright Elasticsearch B.V. and/or licensed to Elasticsearch B.V. under one
 * or more contributor license agreements. Licensed under the "Elastic License
 * 2.0", the "GNU Affero General Public License v3.0 only", and the "Server Side
 * Public License v 1"; you may not use this file except in compliance with, at
 * your election, the "Elastic License 2.0", the "GNU Affero General Public
 * License v3.0 only", or the "Server Side Public License, v 1".
 */

import React from 'react';
import type { Meta, StoryFn } from '@storybook/react';
import { action } from '@storybook/addon-actions';
import { Tab, type TabProps } from '../tab';
<<<<<<< HEAD
=======
import { STORYBOOK_TITLE } from './storybook_constants';
import { MAX_TAB_WIDTH, MIN_TAB_WIDTH } from '../../constants';
>>>>>>> 448fda41

const asyncAction =
  (name: string) =>
  async (...params: any[]) => {
    action(name)(...params);
  };

export default {
  title: 'Unified Tabs/Tab',
  parameters: {
    backgrounds: {
      default: 'white',
      values: [{ name: 'white', value: '#fff' }],
    },
  },
} as Meta;

<<<<<<< HEAD
const TabTemplate: StoryFn<TabProps> = (args) => (
=======
const tabsSizeConfig = {
  isScrollable: false,
  regularTabMaxWidth: MAX_TAB_WIDTH,
  regularTabMinWidth: MIN_TAB_WIDTH,
};

const TabTemplate: ComponentStory<React.FC<TabProps>> = (args) => (
>>>>>>> 448fda41
  <Tab
    {...args}
    tabsSizeConfig={tabsSizeConfig}
    onLabelEdited={asyncAction('onLabelEdited')}
    onSelect={asyncAction('onSelect')}
    onClose={asyncAction('onClose')}
  />
);

export const Default = TabTemplate.bind({});
Default.args = {
  item: {
    id: '1',
    label: 'Tab 1',
  },
  isSelected: false,
};

export const Selected = TabTemplate.bind({});
Selected.args = {
  item: {
    id: '1',
    label: 'Tab 1',
  },
  isSelected: true,
};

export const WithLongLabel = TabTemplate.bind({});
WithLongLabel.args = {
  item: {
    id: '1',
    label: 'Tab with a very long label that should be truncated',
  },
  isSelected: false,
};

export const WithLongLabelSelected = TabTemplate.bind({});
WithLongLabelSelected.args = {
  item: {
    id: '1',
    label: 'Tab with a very long label that should be truncated',
  },
  isSelected: true,
};<|MERGE_RESOLUTION|>--- conflicted
+++ resolved
@@ -11,11 +11,7 @@
 import type { Meta, StoryFn } from '@storybook/react';
 import { action } from '@storybook/addon-actions';
 import { Tab, type TabProps } from '../tab';
-<<<<<<< HEAD
-=======
-import { STORYBOOK_TITLE } from './storybook_constants';
 import { MAX_TAB_WIDTH, MIN_TAB_WIDTH } from '../../constants';
->>>>>>> 448fda41
 
 const asyncAction =
   (name: string) =>
@@ -33,17 +29,13 @@
   },
 } as Meta;
 
-<<<<<<< HEAD
-const TabTemplate: StoryFn<TabProps> = (args) => (
-=======
 const tabsSizeConfig = {
   isScrollable: false,
   regularTabMaxWidth: MAX_TAB_WIDTH,
   regularTabMinWidth: MIN_TAB_WIDTH,
 };
 
-const TabTemplate: ComponentStory<React.FC<TabProps>> = (args) => (
->>>>>>> 448fda41
+const TabTemplate: StoryFn<TabProps> = (args) => (
   <Tab
     {...args}
     tabsSizeConfig={tabsSizeConfig}
