<!-- vis type specific options -->
<div class="form-group">
  <label>Map type</label>
  <select
    name="agg"
    class="form-control"
    ng-model="vis.params.mapType"
    ng-init="vis.params.mapType || vis.type.params.mapTypes[0]"
    ng-options="mapType as mapType for mapType in vis.type.params.mapTypes">
  </select>
</div>

<div class="vis-option-item">
  </br>
  <label>
<<<<<<< HEAD
    <input type="checkbox"
    name="isDesaturated"
    value="{{isDesaturated}}"
    ng-model="vis.params.isDesaturated"
    ng-checked="vis.params.isDesaturated">
=======
    <input type="checkbox" value="{{isDesaturated}}" ng-model="vis.params.isDesaturated" name="isDesaturated" ng-checked="vis.params.isDesaturated">
>>>>>>> 25bea287
    Desaturate map tiles
  </label>
</div><|MERGE_RESOLUTION|>--- conflicted
+++ resolved
@@ -13,15 +13,11 @@
 <div class="vis-option-item">
   </br>
   <label>
-<<<<<<< HEAD
     <input type="checkbox"
     name="isDesaturated"
     value="{{isDesaturated}}"
     ng-model="vis.params.isDesaturated"
     ng-checked="vis.params.isDesaturated">
-=======
-    <input type="checkbox" value="{{isDesaturated}}" ng-model="vis.params.isDesaturated" name="isDesaturated" ng-checked="vis.params.isDesaturated">
->>>>>>> 25bea287
     Desaturate map tiles
   </label>
 </div>