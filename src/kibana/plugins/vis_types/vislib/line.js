--- conflicted
+++ resolved
@@ -21,11 +21,8 @@
           scale: 'linear',
           defaultYExtents: false
         },
-<<<<<<< HEAD
         interpolates: ['linear', 'smooth'],
-=======
         scales: ['linear', 'log', 'square root'],
->>>>>>> dd9ff185
         editor: require('text!plugins/vis_types/vislib/editors/line.html')
       },
       schemas: new Schemas([
