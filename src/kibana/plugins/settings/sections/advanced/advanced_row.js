define(function (require) {
  var _ = require('lodash');
<<<<<<< HEAD
  var configDefaults = require('components/config/defaults');
  require('components/elastic_textarea');
=======
>>>>>>> a1948a3e

  require('modules').get('apps/settings')
  .directive('advancedRow', function (config, Notifier, Private) {
    return {
      restrict: 'A',
      replace: true,
      template: require('text!plugins/settings/sections/advanced/advanced_row.html'),
      scope: {
        conf: '=advancedRow',
        configs: '='
      },
      link: function ($scope) {
        var configDefaults = Private(require('components/config/defaults'));
        var notify = new Notifier();
        var keyCodes = {
          ESC: 27
        };

        // To allow passing form validation state back
        $scope.forms = {};

        // setup loading flag, run async op, then clear loading and editting flag (just in case)
        var loading = function (conf, fn) {
          conf.loading = true;
          fn()
          .finally(function () {
            conf.loading = conf.editting = false;
          })
          .catch(notify.fatal);
        };

        $scope.maybeCancel = function ($event, conf) {
          if ($event.keyCode === keyCodes.ESC) {
            $scope.cancelEdit(conf);
          }
        };

        $scope.edit = function (conf) {
          conf.unsavedValue = conf.value == null ? conf.defVal : conf.value;
          $scope.configs.forEach(function (c) {
            c.editting = (c === conf);
          });
        };

        $scope.save = function (conf) {
          loading(conf, function () {
            if (conf.unsavedValue === conf.defVal) {
              return config.clear(conf.name);
            }

            return config.set(conf.name, conf.unsavedValue);
          });
        };

        $scope.cancelEdit = function (conf) {
          conf.editting = false;
        };

        $scope.clear = function (conf) {
          return loading(conf, function () {
            return config.clear(conf.name);
          });
        };

      }
    };
  });
});<|MERGE_RESOLUTION|>--- conflicted
+++ resolved
@@ -1,10 +1,6 @@
 define(function (require) {
   var _ = require('lodash');
-<<<<<<< HEAD
-  var configDefaults = require('components/config/defaults');
   require('components/elastic_textarea');
-=======
->>>>>>> a1948a3e
 
   require('modules').get('apps/settings')
   .directive('advancedRow', function (config, Notifier, Private) {
