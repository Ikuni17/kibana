define(function (require) {
  return function YAxisFactory(d3, Private) {
    var _ = require('lodash');
    var $ = require('jquery');

    var ErrorHandler = Private(require('components/vislib/lib/_error_handler'));

    /**
     * Appends y axis to the visualization
     *
     * @class YAxis
     * @constructor
     * @param args {{el: (HTMLElement), yMax: (Number), _attr: (Object|*)}}
     */
    function YAxis(args) {
      this.el = args.el;
      this.yMax = args.yMax;
      this._attr = _.defaults(args._attr || {}, {});
    }

    _(YAxis.prototype).extend(ErrorHandler.prototype);

    /**
     * Renders the y axis
     *
     * @method render
     * @return {D3.UpdateSelection} Renders y axis to visualization
     */
    YAxis.prototype.render = function () {
      d3.select(this.el).selectAll('.y-axis-div').call(this.draw());
    };

    /**
     * Creates the d3 y scale function
     *
     * @method getYScale
     * @param height {Number} DOM Element height
     * @returns {D3.Scale.QuantitiveScale|*} D3 yScale function
     */
    YAxis.prototype.getYScale = function (height) {
      // save reference to y scale
      this.yScale = d3.scale.linear()
      .domain([0, this.yMax])
      .range([height, 0])
      .nice(this.tickScale(height));

      return this.yScale;
    };

    /**
     * Creates the d3 y axis function
     *
     * @method getYAxis
     * @param height {Number} DOM Element height
     * @returns {D3.Svg.Axis|*} D3 yAxis function
     */
    YAxis.prototype.getYAxis = function (height) {
      var yScale = this.getYScale(height);
      var isPercentage = (this._attr.mode === 'percentage');
      var tickFormat;

      if (isPercentage) {
        tickFormat = d3.format('%');
      } else if (height <= 1 && !isPercentage) {
        tickFormat = d3.format('n');
      } else {
        tickFormat = d3.format('s');
      }

      // y scale should never be `NaN`
      if (!yScale || _.isNaN(yScale)) {
        throw new Error('yScale is ' + yScale);
      }

      // Create the d3 yAxis function
      this.yAxis = d3.svg.axis()
<<<<<<< HEAD
        .scale(yScale)
        .tickFormat(tickFormat)
        .ticks(this.tickScale(height))
        .orient('left');
=======
      .scale(yScale)
      .tickFormat(d3.format('s'))
      .ticks(this.tickScale(height))
      .orient('left');
>>>>>>> 1e1cedf6

      return this.yAxis;
    };

    /**
     * Create a tick scale for the y axis that modifies the number of ticks
     * based on the height of the wrapping DOM element
     * Avoid using even numbers in the yTickScale.range
     * Causes the top most tickValue in the chart to be missing
     *
     * @method tickScale
     * @param height {Number} DOM element height
     * @returns {number} Number of y axis ticks
     */
    YAxis.prototype.tickScale = function (height) {
      var yTickScale = d3.scale.linear()
      .clamp(true)
      .domain([20, 40, 1000])
      .range([0, 3, 11]);

      return Math.ceil(yTickScale(height));
    };

    /**
     * Renders the y axis to the visualization
     *
     * @method draw
     * @returns {Function} Renders y axis to visualization
     */
    YAxis.prototype.draw = function () {
      var self = this;
      var margin = this._attr.margin;
      var mode = this._attr.mode;
      var isWiggleOrSilhouette = (mode === 'wiggle' || mode === 'silhouette');
      var div;
      var width;
      var height;
      var svg;

      return function (selection) {

        selection.each(function () {
          var el = this;

          div = d3.select(el);
          width = $(el).width();
          height = $(el).height() - margin.top - margin.bottom;

          // Validate whether width and height are not 0 or `NaN`
          self.validateWidthandHeight(width, height);

          var yAxis = self.getYAxis(height);

<<<<<<< HEAD
          // The yAxis should not appear if mode is set to 'wiggle' or 'silhouette'
          if (!isWiggleOrSilhouette) {
            // Append svg and y axis
            svg = div.append('svg')
            .attr('width', width)
            .attr('height', height + margin.top + margin.bottom);

            svg.append('g')
            .attr('class', 'y axis')
            .attr('transform', 'translate(' + (width - 2) + ',' + margin.top + ')')
            .call(yAxis);
          }
=======
          // Append svg and y axis
          svg = div.append('svg')
          .attr('width', width)
          .attr('height', height + margin.top + margin.bottom);

          svg.append('g')
          .attr('class', 'y axis')
          .attr('transform', 'translate(' + (width - 2) + ',' + margin.top + ')')
          .call(yAxis);
>>>>>>> 1e1cedf6
        });
      };
    };

    return YAxis;
  };
});<|MERGE_RESOLUTION|>--- conflicted
+++ resolved
@@ -74,17 +74,10 @@
 
       // Create the d3 yAxis function
       this.yAxis = d3.svg.axis()
-<<<<<<< HEAD
         .scale(yScale)
         .tickFormat(tickFormat)
         .ticks(this.tickScale(height))
         .orient('left');
-=======
-      .scale(yScale)
-      .tickFormat(d3.format('s'))
-      .ticks(this.tickScale(height))
-      .orient('left');
->>>>>>> 1e1cedf6
 
       return this.yAxis;
     };
@@ -138,7 +131,6 @@
 
           var yAxis = self.getYAxis(height);
 
-<<<<<<< HEAD
           // The yAxis should not appear if mode is set to 'wiggle' or 'silhouette'
           if (!isWiggleOrSilhouette) {
             // Append svg and y axis
@@ -151,17 +143,6 @@
             .attr('transform', 'translate(' + (width - 2) + ',' + margin.top + ')')
             .call(yAxis);
           }
-=======
-          // Append svg and y axis
-          svg = div.append('svg')
-          .attr('width', width)
-          .attr('height', height + margin.top + margin.bottom);
-
-          svg.append('g')
-          .attr('class', 'y axis')
-          .attr('transform', 'translate(' + (width - 2) + ',' + margin.top + ')')
-          .call(yAxis);
->>>>>>> 1e1cedf6
         });
       };
     };
