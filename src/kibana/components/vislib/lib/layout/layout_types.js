--- conflicted
+++ resolved
@@ -12,13 +12,9 @@
     return {
       histogram: Private(require('components/vislib/lib/layout/types/column_layout')),
       line: Private(require('components/vislib/lib/layout/types/column_layout')),
-<<<<<<< HEAD
+      area: Private(require('components/vislib/lib/layout/types/column_layout')),
       pie: Private(require('components/vislib/lib/layout/types/pie_layout')),
       tile_map: Private(require('components/vislib/lib/layout/types/map_layout'))
-=======
-      area: Private(require('components/vislib/lib/layout/types/column_layout')),
-      pie: Private(require('components/vislib/lib/layout/types/pie_layout'))
->>>>>>> 40b92104
     };
   };
 });