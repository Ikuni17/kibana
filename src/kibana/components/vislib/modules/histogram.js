--- conflicted
+++ resolved
@@ -1,56 +1,3 @@
-<<<<<<< HEAD
-define(function(require) {
-
-  var d3 = require('d3'),
-    _ = require('lodash'),
-    selectionFn = require('components/vislib/utils/selection'),
-    zeroInjection = require('components/vislib/utils/zeroInjection'),
-    legendFn = require('components/vislib/modules/legend'),
-    getColor = require('components/vislib/utils/colorspace');
-
-  return function histogram(elem, args) {
-    if (typeof args === 'undefined') { args = {}; }
-
-    var chart = {},
-
-      /* ******* Error Handling ******** */
-      destroyFlag = false,
-      /* ***************************** */
-
-      /* ******* Chart options ******* */
-      shareYAxis = args.shareYAxis || false,
-      addLegend = args.addLegend || false,
-      addTooltip = args.addTooltip || false,
-      /* ***************************** */
-
-      /* ******** Chart methods ******* */
-      margin = args.margin || { top: 35, right: 15, bottom: 35, left: 60 },
-      offset = args.offset || 'zero',
-      //color = args.color ? d3.scale.linear().range(args.color) : d3.scale.ordinal().range(['#e24700', '#f9e593']),
-      dispatch = d3.dispatch('hover', 'click', 'mouseenter', 'mouseleave', 'mouseout', 'mouseover', 'brush'),
-      getY = function(d, i) { return d.y; },
-      getX = function(d, i) { return d.x; },
-      /* ***************************** */
-      colDomain,
-
-      /* Parameters defined within the chart.render function */
-      stack = d3.layout.stack().values(function(d) { return d.values; }),
-      $elem = $(elem), // cached jquery version of element
-      vis = d3.select(elem), allLayers,
-      globalYAxis, mousemove, scrolltop,
-      selection, elemWidth, elemHeight, width, height,
-      layers, n, yGroupMax, yStackMax, keys,
-      xScale, yScale, xAxis, yAxis,
-      layer, bars, legend, tip,
-      xAxisFormatter, yAxisFormatter, tooltipFormatter, dataLength, latestData, chartwrapper,
-      allItms = false;
-
-      /* ***************************** */
-
-    chart.getColors = function(selection) {
-      try {
-        if (!selection) { throw new Error("No valid selection"); }
-=======
 define(function (require) {
   var $ = require('jquery');
   var d3 = require('d3');
@@ -120,7 +67,6 @@
         if (!selection) {
           throw new Error('No valid selection');
         }
->>>>>>> a131d50b
 
         var colorDomain = chart.getColorDomain(selection),
           lengthOfColorDomain = colorDomain.length,
@@ -130,659 +76,6 @@
         colorDict = chart.getColorDict(colorDomain, colorArray);
 
         return colorDict;
-<<<<<<< HEAD
-      }
-      catch(error) {
-        console.group("chart.getColors: " + error);
-      }
-    };
-
-    chart.getColorDict = function(colorDomain, colorArray) {
-      try {
-        if (!colorDomain) { throw new Error("No valid colorDomain"); }
-        if (!colorArray) { throw new Error("No valid colorArray"); }
-
-        var colorDict = _.zipObject(colorDomain, colorArray);
-
-        return colorDict;
-      }
-      catch(error) {
-        console.group("chart.getColorDict" + error);
-      }
-    };
-
-    /* Color domain */
-    chart.getColorDomain = function(selection) {
-      try {
-        if (!selection) { throw new Error("No valid selection"); }
-
-        var items = [];
-
-        selection.each(function(d) {
-          d.series.forEach(function(label) {
-            if (label.label) { items.push(label.label); }
-            else { items.push(d.yAxisLabel); }
-          });
-        });
-
-        items = _.uniq(items);
-        return items;
-      }
-      catch(error) {
-        console.group("chart.getColorDomain: " + error);
-      }
-    };
-
-    chart.render = function render(data) {
-      // store a copy of the data sent to render, so that it can be resent with .resize()
-      latestData = data;
-
-      // removes elements to redraw the chart on subsequent calls
-      d3.select(elem).selectAll('*').remove();
-
-      if (destroyFlag || !elem) {
-        if (destroyFlag) { throw new Error('you destroyed this chart and then tried to use it again'); }
-        else { throw new Error('there is no element present'); }
-      }
-
-      // HTML div in which charts are contained
-      chartwrapper = d3.select(elem).append('div')
-        .attr('class', 'chartwrapper')
-        .style('height', $(elem).height() + 'px');
-
-      // Selection function - returns an array of DOM elements with data bound
-      try { selection = d3.selectAll(selectionFn(chartwrapper[0][0], latestData)); }
-      catch(error) { return; }
-
-      // get colDomain from chart obj
-
-      var colors = chart.getColors(selection);
-
-      // Chart options
-      if (addLegend) {
-        legend = legendFn(elem, colors, chart);
-        allItms = d3.select('.legendwrapper').selectAll('li.legends');
-      }
-      if (addTooltip) { tip = d3.select(elem).append('div').attr('class','k4tip'); }
-
-      try {
-        selection.each(function (d, i) {
-          var that = this;
-          chart.iterateSelection({
-            'data': d,
-            'index': i,
-            'this': that,
-            'colors': colors
-          });
-        });
-      } catch (err) {
-        if (err.message === 'chart too small') { chart.error(); }
-        console.group(err);
-      }
-
-      return chart;
-    };
-
-    /* Color domain */
-    chart.colorDomain = function(selection) {
-      var items = [];
-      selection.each(function(d) {
-        d.series.forEach(function(label) {
-          if (label.label) { items.push(label.label); }
-          else { items.push(d.yAxisLabel); }
-        });
-      });
-
-      items = _.uniq(items);
-      return items;
-    };
-
-    /* Function for global yAxis */
-    chart.globalYAxisFn = function(selection) {
-      var yArray = [];
-
-      selection.each(function(d) {
-        d = zeroInjection(d);
-        return d3.max(stack(d.series), function(layer) {
-          return d3.max(layer.values, function(d) {
-            if (offset === 'group') { yArray.push(d.y); }
-            else { yArray.push(d.y0 + d.y); }
-          });
-        });
-      });
-
-      return d3.max(yArray);
-    };
-
-    chart.iterateSelection = function(args) {
-      if (typeof args === 'undefined') { args = {}; }
-
-      var data = zeroInjection(args.data),
-        that = args.this,
-        colors = args.colors,
-        brush;
-
-      // Data formatters
-      xAxisFormatter = data.xAxisFormatter || function(v) { return v; };
-      yAxisFormatter = data.yAxisFormatter;
-      tooltipFormatter = data.tooltipFormatter;
-
-      // adds the label value to each data point
-      // within the values array for displaying in the tooltip
-      data.series.forEach(function(d) {
-        d.values.forEach(function(e) {
-          var label = d.label ? d.label : data.yAxisLabel;
-          e.label = label;
-        });
-      });
-
-      // width, height, margins
-      elemWidth = parseInt(d3.select(that).style('width'), 10);
-      elemHeight = parseInt(d3.select(that).style('height'), 10);
-      width = elemWidth - margin.left - margin.right; // width of the parent element ???
-      height = elemHeight - margin.top - margin.bottom; // height of the parent element ???
-
-      // preparing the data and scales
-      dataLength = data.series[0].values.length;
-      stack.offset(offset);
-      layers = stack(data.series);
-      n = layers.length; // number of layers
-      globalYAxis = chart.globalYAxisFn(selection);
-      yGroupMax = d3.max(layers, function(layer) {
-        return d3.max(layer.values, function(d) { return d.y; });
-      });
-      yStackMax = d3.max(layers, function(layer) {
-        return d3.max(layer.values, function(d) { return d.y0 + d.y; });
-      });
-      keys = d3.set(layers[0].values.map(function(d) { return d.x; })).values();
-
-      /* Error Handler that prevents a chart from being rendered when
-       there are too many data points for the width of the container. */
-      if (width/dataLength <= 4) { throw new Error('chart too small'); }
-
-      /* ************************** DATE FORMAT *************************************************** */
-      if ( data.ordered !== undefined && data.ordered.date !== undefined) {
-        var milsInterval = data.ordered.interval,
-            testInterval, dateoffset;
-
-        if (milsInterval < 2419200000)   { testInterval = 'week';   dateoffset = (milsInterval / 604800000); }
-        if (milsInterval < 604800000)    { testInterval = 'day';    dateoffset = (milsInterval / 86400000); }
-        if (milsInterval < 86400000)     { testInterval = 'hour';   dateoffset = (milsInterval / 3600000); }
-        if (milsInterval < 3600000)      { testInterval = 'minute'; dateoffset = (milsInterval / 60000); }
-        if (milsInterval < 60000)        { testInterval = 'second'; dateoffset = (milsInterval / 1000); }
-
-        // apply interval to last date in keys
-        var maxIntervalOffset = d3.time[testInterval].offset( new Date(data.ordered.max), dateoffset );
-        var minIntervalOffset = d3.time[testInterval].offset( new Date(data.ordered.min), -dateoffset );
-
-        xScale = d3.time.scale().domain([minIntervalOffset, maxIntervalOffset]).range([0, width]);
-      } else {
-        xScale = d3.scale.ordinal().domain(keys).rangeRoundBands([0, width], 0.1);
-      }
-      /* ******************************************************************************************** */
-
-      yScale = d3.scale.linear().range([height, 0]);
-      var xTickScale = d3.scale.linear().clamp(true).domain([80, 300, 800]).range([0, 2, 4]);
-      var xTicks = Math.floor(xTickScale(width));
-
-      xAxis = d3.svg.axis()
-        .scale(xScale)
-        .ticks(xTicks)
-        .tickPadding(5)
-        .tickFormat(xAxisFormatter)
-        .orient('bottom');
-
-      // tickScale uses height to get tickN value for ticks() and nice()
-      var tickScale = d3.scale.linear().clamp(true).domain([20, 40, 1000]).range([0, 1, 10]),
-      tickN = Math.floor(tickScale(height));
-
-      yAxis = d3.svg.axis()
-        .scale(yScale)
-        .ticks(tickN)
-        .tickPadding(4)
-        .tickFormat(yAxisFormatter)
-        .orient('left');
-
-      // setting the y scale domain
-      if (shareYAxis) { yScale.domain([0, globalYAxis]).nice(tickN); }
-      else {
-          if (offset === 'group') { yScale.domain([0, yGroupMax]).nice(tickN); }
-          else { yScale.domain([0, yStackMax]).nice(tickN); }
-      }
-
-      // maps color domain to range
-      //color.domain([0, colDomain.length - 1]);
-
-      // canvas
-      var svg = d3.select(that).append('svg')
-          .attr('class', 'canvas')
-          .attr('width', '100%')
-          .attr('height', '100%')
-          .append('g')
-          .attr('transform', 'translate(' + margin.left + ',' + margin.top + ')');
-
-      // background rect
-      svg.append('rect')
-          .attr('class', 'chart-bkgd')
-          .attr('width', width)
-          .attr('height', height);
-
-      // x axis
-      svg.append('g')
-          .attr('class', 'x axis')
-          .attr('transform', 'translate(0,' + height + ')')
-          .call(xAxis)
-          .selectAll('text')
-          .call(chart.tickText, width)
-          .on('mouseover', function(d) {
-              var hh = tip[0][0].scrollHeight;
-
-              mousemove = { left: d3.event.pageX, top: d3.event.pageY};
-              scrolltop = document.body.scrollTop;
-
-              d3.select(that).style('cursor', 'default');
-              return tip.datum(d).text(d)
-                  .style('top', mousemove.top - scrolltop - hh/2 + 'px')
-                  .style('left', mousemove.left + 20 + 'px')
-                  .style('visibility', 'visible');
-          })
-          .on('mouseout', function() {
-              d3.select(that).classed('hover', false).style('stroke', null);
-              tip.style('visibility', 'hidden');
-          });
-
-      // y axis
-      svg.append('g')
-          .attr('class', 'y axis')
-          .call(yAxis);
-
-      // Axis labels
-      svg.append('text')
-          .attr('class', 'x-axis-label')
-          .attr('text-anchor', 'middle')
-          .attr('x', width / 2)
-          .attr('y', height + 30)
-          .text(data.xAxisLabel);
-
-      svg.append('text')
-          .attr('class', 'y-axis-label')
-          .attr('text-anchor', 'middle')
-          .attr('x', -height / 2)
-          .attr('y', function() {
-              // get width of y axis group for label offset
-              var ww = svg.select('.y.axis').node().getBBox();
-              return -1 * ww.width - 14;
-          })
-          .attr('dy', '.75em')
-          .attr('transform', 'rotate(-90)')
-          .text(data.yAxisLabel);
-
-      // Chart title
-      svg.append('text')
-          .attr('class', 'charts-label')
-          .attr('text-anchor', 'middle')
-          .attr('x', width / 2)
-          .attr('y', -10)
-          .text(data.label)
-          .call(chart.tickText, width)
-          .on('mouseover', function(d) {
-              var hh = tip[0][0].scrollHeight;
-
-              mousemove = { left: d3.event.pageX, top: d3.event.pageY};
-              scrolltop = document.body.scrollTop;
-
-              d3.select(that).style('cursor', 'default');
-              return tip.text(d.label)
-                  .style('top', mousemove.top - scrolltop - hh/2 + 'px')
-                  .style('left', mousemove.left + 20 + 'px')
-                  .style('visibility', 'visible');
-          })
-          .on('mouseout', function() {
-              d3.select(that).classed('hover', false).style('stroke', null);
-              tip.style('visibility', 'hidden');
-          });
-
-      /* Event Selection: BRUSH */
-      brush = d3.svg.brush()
-          .x(xScale)
-          .on('brushend', function brushend() {
-              var selected, start, lastVal, end, selectedRange;
-
-              // selected is used to determine the range for ordinal scales
-              selected = xScale.domain().filter(function(d) {
-                  return (brush.extent()[0] <= xScale(d)) && (xScale(d) <= brush.extent()[1]);
-              });
-
-              start = selected[0];
-              lastVal = selected.length - 1;
-              end = selected[lastVal];
-              selectedRange = [start, end];
-
-              return brush.extent()[0] instanceof Date ?
-                  dispatch.brush({
-                      range: brush.extent(),
-                      config: args,
-                      e: d3.event,
-                      data: latestData
-                  }) :
-                  dispatch.brush({
-                      range: selectedRange,
-                      config: args,
-                      e: d3.event,
-                      data: latestData
-                  });
-          });
-
-      if (dispatch.on('brush')) {
-          svg.append('g')
-              .attr('class', 'brush')
-              .call(brush)
-              .selectAll('rect')
-              .attr('height', height);
-      }
-      /* ************************** */
-
-      // layers
-      layer = svg.selectAll('.layer')
-          .data(function (d) { return d.series; })
-          .enter().append('g')
-          .attr('class', function (d) {
-              if (!d.label) {
-                  return colors[data.yAxisLabel];
-              } else {
-                  return colors[d.label];
-              }
-
-          })
-          .style('fill', function (d) {
-              if (!d.label) {
-                  return colors[data.yAxisLabel];
-              } else {
-                  return colors[d.label];
-              }
-
-          });
-
-      bars = layer.selectAll('rect')
-          .data(function (d) { return d.values; });
-
-      // enter
-      bars.enter().append('rect')
-          .attr('class', function (d, i) {
-              // Regex to remove ., /, white space, *, ;, (, ), :, , from labels.
-              var label = d.label !== undefined ?
-                  d.label.replace(/[.]+|[/]+|[\s]+|[*]+|[;]+|[(]+|[)]+|[:]+|[,]+/g, '') :
-                  data.yAxisLabel.replace(/[.]+|[/]+|[\s]+|[*]+|[;]+|[(]+|[)]+|[:]+|[,]+/g, '');
-              return 'rl rl-' + label;
-          })
-          .on('mouseover', function(d, i) {
-              d3.select(this)
-                  .classed('hover', true)
-                  .style('stroke', '#333')
-                  .style('cursor', 'pointer');
-
-              dispatch.hover({
-                  value: getY(d, i),
-                  point: d,
-                  pointIndex: i,
-                  series: data.series,
-                  config: args,
-                  data: latestData,
-                  e: d3.event
-              });
-
-              d3.event.stopPropagation();
-          })
-          .on('click', function (d, i) {
-              dispatch.click({
-                  value: getY(d, i),
-                  point: d,
-                  pointIndex: i,
-                  series: data.series,
-                  config: args,
-                  data: latestData,
-                  e: d3.event
-              });
-
-              d3.event.stopPropagation();
-          });
-
-      if (addTooltip) {
-          // **** hilite series on hover
-          allLayers = vis.selectAll('rect');
-          var itm, itmRect, ht, ot, legendwrap = d3.select('.legendwrapper');
-          //var allLayers = svg.selectAll('.rect');
-          bars.on('mouseover', function (d) {
-
-              // hilite chart layer
-              allLayers.style('opacity', 0.3);
-              var layerClass = '.rl-' + d.label.replace(/[.]+|[/]+|[\s]+|[*]+|[;]+|[(]+|[)]+|[:]+|[,]+/g, ''),
-              mylayer = vis.selectAll(layerClass).style('opacity', 1);
-
-              // stroke this rect
-              d3.select(this)
-                  .classed('hover', true)
-                  .style('stroke', '#333');
-//                        .style('cursor', 'pointer');
-
-              // hilite legend item
-              if ( allItms ) {
-                  allItms.style('opacity', 0.3);
-                  var itm = d3.select('.legendwrapper')
-                      .select(layerClass)
-                      .style('opacity', 1);
-              }
-
-              // scroll legend
-              if ( chart.headerOpen === true ) {
-                  ht = legendwrap.node().getBoundingClientRect().height;
-                  if ( itm.node() ) {
-                      ot = itm.node().offsetTop;
-                      legendwrap.node().scrollTop = 35+ot-ht;
-                  } else {
-                      legendwrap.node().scrollTop = 0;
-                  }
-              }
-
-          });
-
-          bars.on('mousemove', function(d) {
-              var datum, hh = tip[0][0].scrollHeight;
-
-              mousemove = { left: d3.event.pageX, top: d3.event.pageY};
-              scrolltop = document.body.scrollTop;
-
-              if (typeof d.label !== 'undefined') {
-                  datum = { label: d.label, x: d.x, y: d.y };
-              } else {
-                  datum = { x: d.x, y: d.y };
-              }
-
-              tip.datum(datum)
-                  .text(tooltipFormatter)
-                  .style('top', mousemove.top - scrolltop - hh/2 + 'px')
-                  .style('left', mousemove.left + 20 + 'px')
-                  .style('visibility', 'visible');
-          });
-
-          bars.on('mouseout', function() {
-              d3.select(this).classed('hover', false).style('stroke', null);
-              tip.style('visibility', 'hidden');
-              allLayers.style('opacity', 1);
-              allItms.style('opacity', 1);
-          });
-
-      }
-
-      // update
-      switch (offset) {
-          case 'group':
-              bars
-                  // ******  DATE FORMAT  *******
-                  .attr('x', function (d, i, j) {
-                      return data.ordered === undefined || !data.ordered.date ?
-                          xScale(d.x) + xScale.rangeBand() / n * j :
-                          xScale(d.x) - (width / (keys.length + 1) / 2);
-                  })
-                  .attr('width', function() {
-                      return data.ordered === undefined || !data.ordered.date ?
-                          xScale.rangeBand() / n : width / (keys.length + 1) / n;
-                  })
-                  .attr('y', function (d) { return yScale(d.y); })
-                  .attr('height', function (d) { return height - yScale(d.y); });
-              break;
-
-          default:
-              bars
-                  .attr('x', function (d) { return xScale(d.x); })
-                  .attr('width', function() {
-                      return data.ordered === undefined || !data.ordered.date ?
-                          xScale.rangeBand() :
-                          xScale(data.ordered.min + data.ordered.interval) - xScale(data.ordered.min) - 2;
-                  })
-                  .attr('y', function (d) { return yScale(d.y0 + d.y); })
-                  .attr('height', function (d) { return yScale(d.y0) - yScale(d.y0 + d.y); });
-              break;
-      }
-
-      // exit
-      bars.exit().remove();
-
-      return svg;
-    };
-
-
-    /* Function for truncating x axis tick labels */
-    chart.tickText = function (text, width) {
-        var n = text[0].length,
-        maxw = width / n * 0.9,
-        tickn = Math.floor(maxw);
-        text.each(function () {
-            var text = d3.select(this),
-            length = this.getComputedTextLength(),
-            tspan = text.text();
-            if ( length > maxw ) {
-                var str = text.text(),
-                avg = length / str.length,
-                end = Math.floor(maxw / avg);
-                str = str.substr(0, end) + '...';
-                tspan = text.text(str);
-            }
-        });
-    };
-
-    // getters / setters
-    chart.resize = _.debounce(function() {
-        if (latestData) {
-            chart.render(latestData);
-        }
-    }, 200);
-
-    // enable auto-resize
-    var prevSize;
-    (function checkSize() {
-        var size = $elem.width() + ':' + $elem.height();
-        if (prevSize !== size) {
-            chart.resize();
-        }
-        prevSize = size;
-        setTimeout(checkSize, 250);
-    }());
-
-    chart.dispatch = dispatch;
-
-    chart.margin = function(_) {
-        if (!arguments.length) { return margin; }
-        margin.top    = typeof _.top !== 'undefined' ? _.top : margin.top;
-        margin.right  = typeof _.right !== 'undefined' ? _.right : margin.right;
-        margin.bottom = typeof _.bottom !== 'undefined' ? _.bottom : margin.bottom;
-        margin.left   = typeof _.left !== 'undefined' ? _.left : margin.left;
-        return chart;
-    };
-
-    chart.y = function(_) {
-        if (!arguments.length) { return getY; }
-        getY = _;
-        return chart;
-    };
-
-    chart.x = function(_) {
-        if (!arguments.length) { return getX; }
-        getX = _;
-        return chart;
-    };
-
-    chart.offset = function(_) {
-        if (!arguments.length) { return offset; }
-        offset = _;
-        return chart;
-    };
-
-    chart.width = function(_) {
-        if (!arguments.length) { return elemWidth; }
-        elemWidth = _;
-        return chart;
-    };
-
-    chart.height = function(_) {
-        if (!arguments.length) { return elemHeight; }
-        elemHeight = _;
-        return chart;
-    };
-
-    //chart.color = function(_) {
-    //    if (!arguments.length) { return color; }
-    //    color = d3.scale.linear().range(_);
-    //    return chart;
-    //};
-
-    chart.off = function(event) {
-        dispatch.on(event, null);
-        return chart;
-    };
-
-    chart.destroy = function(_) {
-        /*
-         Destroys all charts associated with the parent element
-         if the argument passed is true. By default the argument
-         is true.
-         */
-        if (!arguments.length || _) {
-            destroyFlag = _ || true;
-
-            // Removing chart and all elements associated with it
-            d3.select(elem).selectAll('*').remove();
-
-            // Cleaning up event listeners
-            chart.off('click');
-            chart.off('hover');
-            chart.off('brush');
-            d3.select(window).on('resize', null);
-        }
-        destroyFlag = _;
-        return chart;
-    };
-
-    chart.error = function() {
-        // Removes the legend container
-        d3.select(elem).selectAll('*').remove();
-
-        var errorWrapper = d3.select(elem).append('div')
-            .attr('class', 'errorWrapper')
-            .style('height', function() { return $(elem).height() + 'px'; })
-            .style('text-align', 'center');
-
-        errorWrapper.append('p')
-            .style('font-size', '18px')
-            .style('margin-top', function() { return $(elem).height() / 3 + 'px'; })
-            .style('line-height', '18px')
-            .text('The container is too small for this chart.');
-        return chart;
-    };
-
-    d3.rebind(chart, dispatch, 'on');
-    d3.select(window).on('resize', chart.resize);
-=======
       } catch (error) {
         console.group('chart.getColors: ' + error);
       }
@@ -1522,12 +815,6 @@
       return chart;
     };
 
-    //chart.color = function(_) {
-    //    if (!arguments.length) { return color; }
-    //    color = d3.scale.linear().range(_);
-    //    return chart;
-    //};
-
     chart.off = function (event) {
       dispatch.on(event, null);
       return chart;
@@ -1587,7 +874,6 @@
     d3.rebind(chart, dispatch, 'on');
     d3.select(window)
       .on('resize', chart.resize);
->>>>>>> a131d50b
 
     return chart;
   };
