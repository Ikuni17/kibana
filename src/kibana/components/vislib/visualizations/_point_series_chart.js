define(function (require) {
  return function PointSeriesChartProvider(d3, Private) {
    var _ = require('lodash');

    var Chart = Private(require('components/vislib/visualizations/_chart'));
    var Tooltip = Private(require('components/vislib/components/tooltip/tooltip'));
    var touchdownTmpl = _.template(require('text!components/vislib/partials/touchdown.tmpl.html'));

    _(PointSeriesChart).inherits(Chart);
    function PointSeriesChart(handler, chartEl, chartData) {
      if (!(this instanceof PointSeriesChart)) {
        return new PointSeriesChart(handler, chartEl, chartData);
      }

      PointSeriesChart.Super.apply(this, arguments);
    }

    /**
     * Stacks chart data values
     *
     * @method stackData
     * @param data {Object} Elasticsearch query result for this chart
     * @returns {Array} Stacked data objects with x, y, and y0 values
     */
    PointSeriesChart.prototype.stackData = function (data) {
      var self = this;
      var stack = this._attr.stack;

      return stack(data.series.map(function (d) {
        var label = d.label;
        return d.values.map(function (e, i) {
          return {
            _input: e,
            label: label,
            x: self._attr.xValue.call(d.values, e, i),
            y: self._attr.yValue.call(d.values, e, i)
          };
        });
      }));
    };

    /**
     * Creates rects to show buckets outside of the ordered.min and max, returns rects
     *
     * @param xScale {Function} D3 xScale function
     * @param svg {HTMLElement} Reference to SVG
     * @method createEndZones
     * @returns {D3.Selection}
     */
    PointSeriesChart.prototype.createEndZones = function (svg) {
      var xAxis = this.handler.xAxis;
      var xScale = xAxis.xScale;
      var yScale = xAxis.yScale;
      var ordered = xAxis.ordered;

      if (!ordered || ordered.min == null || ordered.max == null) return;

      var attr = this.handler._attr;
      var height = attr.height;
      var width = attr.width;
      var margin = attr.margin;
      var color = '#004c99';

      // points on this axis represent the amount of time they cover,
      // so draw the endzones at the actual time bounds
      var leftEndzone = {
        x: 0,
        w: xScale(ordered.min) > 0 ? xScale(ordered.min) : 0
      };

      var rightStart = xAxis.expandLastBucket ? ordered.max : Math.min(ordered.max, _.last(xAxis.xValues));
      var rightEndzone = {
        x: xScale(rightStart),
        w: xScale(xAxis.addInterval(rightStart))
      };

      this.endzones = svg.selectAll('.layer')
      .data([leftEndzone, rightEndzone])
      .enter()
      .insert('g', '.brush')
      .attr('class', 'endzone')
      .append('rect')
      .attr('class', 'zone')
      .attr('x', function (d) {
        return d.x;
      })
      .attr('y', 0)
      .attr('height', height - margin.top - margin.bottom)
      .attr('width', function (d) {
        return d.w;
      });

      function callPlay(event) {
        var boundData = event.target.__data__;
        var wholeBucket = boundData && boundData.x != null;
        var x = wholeBucket ? boundData.x : event.offsetX;

        if (wholeBucket) {
          return {
            wholeBucket: true,
            touchdown: (x < ordered.min) || (xAxis.addInterval(x) > ordered.max)
          };
        } else {
          return {
            wholeBucket: false,
            touchdown: x <= leftEndzone.w || x >= rightEndzone.x
          };
        }
      }

      function textFormatter() {
        return touchdownTmpl(callPlay(d3.event));
      }

<<<<<<< HEAD
      function callPlay(event) {
        var boundData = event.target.__data__;
        var wholeBucket = boundData && boundData.x != null;
        var x = wholeBucket ? boundData.x : event.offsetX;

        if (wholeBucket) {
          return {
            wholeBucket: true,
            touchdown: (x < ordered.min) || (xAxis.addInterval(x) > ordered.max)
          };
        } else {
          return {
            wholeBucket: false,
            touchdown: x <= leftEndzone.w || x >= rightEndzone.x
          };
        }
      }

      function textFormatter() {
        return touchdownTmpl(callPlay(d3.event));
      }

=======
>>>>>>> e812dae5
      var endzoneTT = this.endzoneTT = new Tooltip('endzones', this.handler.el, textFormatter, null);
      endzoneTT.order = 0;
      endzoneTT.showCondition = function inEndzone() {
        return callPlay(d3.event).touchdown;
      };
      endzoneTT.render()(svg);
    };

    return PointSeriesChart;
  };
});<|MERGE_RESOLUTION|>--- conflicted
+++ resolved
@@ -112,31 +112,6 @@
         return touchdownTmpl(callPlay(d3.event));
       }
 
-<<<<<<< HEAD
-      function callPlay(event) {
-        var boundData = event.target.__data__;
-        var wholeBucket = boundData && boundData.x != null;
-        var x = wholeBucket ? boundData.x : event.offsetX;
-
-        if (wholeBucket) {
-          return {
-            wholeBucket: true,
-            touchdown: (x < ordered.min) || (xAxis.addInterval(x) > ordered.max)
-          };
-        } else {
-          return {
-            wholeBucket: false,
-            touchdown: x <= leftEndzone.w || x >= rightEndzone.x
-          };
-        }
-      }
-
-      function textFormatter() {
-        return touchdownTmpl(callPlay(d3.event));
-      }
-
-=======
->>>>>>> e812dae5
       var endzoneTT = this.endzoneTT = new Tooltip('endzones', this.handler.el, textFormatter, null);
       endzoneTT.order = 0;
       endzoneTT.showCondition = function inEndzone() {
