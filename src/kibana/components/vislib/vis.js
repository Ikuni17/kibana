define(function (require) {
  return function VisFactory(d3, Private) {
    var _ = require('lodash');

    var ResizeChecker = Private(require('components/vislib/lib/resize_checker'));
    var Events = Private(require('factories/events'));
    var handlerTypes = Private(require('components/vislib/lib/handler/handler_types'));
    var chartTypes = Private(require('components/vislib/visualizations/vis_types'));
    var errors = require('errors');
    require('css!components/vislib/styles/main.css');

    /**
     * Creates the visualizations.
     *
     * @class Vis
     * @constructor
     * @param $el {HTMLElement} jQuery selected HTML element
     * @param config {Object} Parameters that define the chart type and chart options
     */
    _(Vis).inherits(Events);
    function Vis($el, config) {
      if (!(this instanceof Vis)) {
        return new Vis($el, config);
      }
      Vis.Super.apply(this, arguments);
      this.el = $el.get ? $el.get(0) : $el;
      this.ChartClass = chartTypes[config.type];
<<<<<<< HEAD
      this._attr = _.defaults(config || {}, {
        defaultYMin: false
=======
      this._attr = _.defaults({}, config || {}, {
        defaultYMin: true
>>>>>>> 3105008e
      });
      this.eventTypes = {
        enabled: []
      };

      // bind the resize function so it can be used as an event handler
      this.resize = _.bind(this.resize, this);
      this.resizeChecker = new ResizeChecker(this.el);
      this.resizeChecker.on('resize', this.resize);
    }

    /**
     * Renders the visualization
     *
     * @method render
     * @param data {Object} Elasticsearch query results
     */
    Vis.prototype.render = function (data) {
      var chartType = this._attr.type;

      if (!data) {
        throw new Error('No valid data!');
      }

      this.data = data;
      this.handler = handlerTypes[chartType](this) || handlerTypes.column(this);
      this._runOnHandler('render');
    };

    /**
     * Resizes the visualization
     *
     * @method resize
     */
    Vis.prototype.resize = function () {
      if (!this.data) {
        // TODO: need to come up with a solution for resizing when no data is available
        return;
      }

      if (_.isFunction(this.handler.resize)) {
        this._runOnHandler('resize');
      } else {
        this.render(this.data);
      }
    };

    Vis.prototype._runOnHandler = function (method) {
      try {
        this.handler[method]();
      } catch (error) {
        // If involving height and width of the container, log error to screen.
        // Because we have to wait for the DOM element to initialize, we do not
        // want to throw an error when the DOM `el` is zero
        if (error instanceof errors.ContainerTooSmall ||
          error instanceof errors.NotEnoughData ||
          error instanceof errors.NoResults) {
          this.handler.error(error.message);
        } else {
          throw error;
        }
      }
    };

    /**
     * Destroys the visualization
     * Removes chart and all elements associated with it.
     * Removes chart and all elements associated with it.
     * Remove event listeners and pass destroy call down to owned objects.
     *
     * @method destroy
     */
    Vis.prototype.destroy = function () {
      this.resizeChecker.off('resize', this.resize);
      this.resizeChecker.destroy();
      if (this.handler) this._runOnHandler('destroy');
      d3.select(this.el).selectAll('*').remove();
    };

    /**
     * Sets attributes on the visualization
     *
     * @method set
     * @param name {String} An attribute name
     * @param val {*} Value to which the attribute name is set
     */
    Vis.prototype.set = function (name, val) {
      this._attr[name] = val;
      this.render(this.data);
    };

    /**
     * Gets attributes from the visualization
     *
     * @method get
     * @param name {String} An attribute name
     * @returns {*} The value of the attribute name
     */
    Vis.prototype.get = function (name) {
      return this._attr[name];
    };

    /**
     * Turns on event listeners.
     *
     * @param event {String}
     * @param listener{Function}
     * @returns {*}
     */
    Vis.prototype.on = function (event, listener) {
      var ret = Events.prototype.on.call(this, event, listener); // Adds event to _listeners array
      var listeners = this._listeners[event].length;
      var charts = (this.handler && this.handler.charts);
      var chartCount = charts ? charts.length : 0;
      var enabledEvents = this.eventTypes.enabled;
      var eventAbsent = (enabledEvents.indexOf(event) === -1);

      // if this is the first listener added for the event
      // and charts are available, bind the event to the chart(s)
      // `on` method
      if (listeners === 1 && chartCount > 0) {
        charts.forEach(function (chart) {
          this.handler.enable(event, chart);
        }, this);
      }

      // Keep track of enabled events
      if (eventAbsent) {
        enabledEvents.push(event);
      }

      return ret;
    };

    /**
     * Turns off event listeners.
     *
     * @param event {String}
     * @param listener{Function}
     * @returns {*}
     */
    Vis.prototype.off = function (event, listener) {
      var ret = Events.prototype.off.call(this, event, listener);  // Removes event from _listeners array
      var listeners = (!!this._listeners[event] && this._listeners[event].length !== 0);
      var charts = (this.handler && this.handler.charts);
      var chartCount = charts ? charts.length : 0;
      var eventIndex = this.eventTypes.enabled.indexOf(event);
      var eventPresent = (eventIndex !== -1);

      // Once the listener array reaches zero, turn off event
      if (!listeners && eventPresent) {
        if (chartCount > 0) {
          charts.forEach(function (chart) {
            this.handler.disable(event, chart);
          }, this);
        }

        // Remove event from enabled array
        this.eventTypes.enabled.splice(eventIndex, 1);
      }

      return ret;
    };

    return Vis;
  };
});<|MERGE_RESOLUTION|>--- conflicted
+++ resolved
@@ -25,13 +25,8 @@
       Vis.Super.apply(this, arguments);
       this.el = $el.get ? $el.get(0) : $el;
       this.ChartClass = chartTypes[config.type];
-<<<<<<< HEAD
-      this._attr = _.defaults(config || {}, {
-        defaultYMin: false
-=======
       this._attr = _.defaults({}, config || {}, {
         defaultYMin: true
->>>>>>> 3105008e
       });
       this.eventTypes = {
         enabled: []
