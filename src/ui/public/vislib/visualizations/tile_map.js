--- conflicted
+++ resolved
@@ -98,8 +98,7 @@
    * @param selection {Object} d3 selection
    */
   TileMap.prototype._appendMap = function (selection) {
-<<<<<<< HEAD
-    var container = $(selection).addClass('tilemap');
+    const container = $(selection).addClass('tilemap');
     // Lol couldn't think of another way to access this object...
     const uiStateParams = {
       mapCenter: this.handler.vis.uiState.get('vis.params.mapCenter'),
@@ -110,16 +109,9 @@
 
     // this.handler.vis.uiState
 
-    var map = new TileMapMap(container, this._chartData, {
+    const map = new TileMapMap(container, this._chartData, {
       center: params.mapCenter,
       zoom: params.mapZoom,
-=======
-    let container = $(selection).addClass('tilemap');
-
-    let map = new TileMapMap(container, this._chartData, {
-      // center: this._attr.mapCenter,
-      // zoom: this._attr.mapZoom,
->>>>>>> 3eada0b4
       events: this.events,
       markerType: this._attr.mapType,
       tooltipFormatter: this.tooltipFormatter,
