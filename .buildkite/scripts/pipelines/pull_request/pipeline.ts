/*
 * Copyright Elasticsearch B.V. and/or licensed to Elasticsearch B.V. under one
 * or more contributor license agreements. Licensed under the "Elastic License
 * 2.0", the "GNU Affero General Public License v3.0 only", and the "Server Side
 * Public License v 1"; you may not use this file except in compliance with, at
 * your election, the "Elastic License 2.0", the "GNU Affero General Public
 * License v3.0 only", or the "Server Side Public License, v 1".
 */

/* eslint "no-restricted-syntax": [
            "error",
            {
                "selector": "CallExpression[callee.object.name='console'][callee.property.name!=/^(warn|error)$/]",
                "message": "Debug logging to stdout in this file will attempt to upload the log message as yaml to buildkite, which might result in pipeline syntax error. Use emitPipeline() to upload steps, or log to stderr."
            }
        ] */

import prConfigs from '../../../pull_requests.json';
import { runPreBuild } from './pre_build';
import {
  areChangesSkippable,
  doAnyChangesMatch,
  getAgentImageConfig,
  emitPipeline,
  getPipeline,
  // prHasFIPSLabel,
} from '#pipeline-utils';

const prConfig = prConfigs.jobs.find((job) => job.pipelineSlug === 'kibana-pull-request');
const emptyStep = `steps: []`;

if (!prConfig) {
  console.error(`'kibana-pull-request' pipeline not found in .buildkite/pull_requests.json`);
  process.exit(1);
}

const GITHUB_PR_LABELS = process.env.GITHUB_PR_LABELS ?? '';
const REQUIRED_PATHS = prConfig.always_require_ci_on_changed!.map((r) => new RegExp(r, 'i'));
const SKIPPABLE_PR_MATCHERS = prConfig.skip_ci_on_only_changed!.map((r) => new RegExp(r, 'i'));

(async () => {
  const pipeline: string[] = [];

  try {
    const skippable = await areChangesSkippable(SKIPPABLE_PR_MATCHERS, REQUIRED_PATHS);

    if (skippable) {
      emitPipeline([emptyStep]);
      return;
    }

    pipeline.push(getAgentImageConfig({ returnYaml: true }));

    const onlyRunQuickChecks = await areChangesSkippable([/^renovate\.json$/], REQUIRED_PATHS);
    if (onlyRunQuickChecks) {
      pipeline.push(getPipeline('.buildkite/pipelines/pull_request/renovate.yml', false));
      console.warn('Isolated changes to renovate.json. Skipping main PR pipeline.');
      emitPipeline(pipeline);
      return;
    }

    if (GITHUB_PR_LABELS.includes('ci:beta-faster-pr-build')) {
      await runPreBuild();
      pipeline.push(getPipeline('.buildkite/pipelines/pull_request/base_merged_phases.yml', false));
    } else {
      pipeline.push(getPipeline('.buildkite/pipelines/pull_request/base.yml', false));
      pipeline.push(getPipeline('.buildkite/pipelines/pull_request/pick_test_groups.yml'));
    }

<<<<<<< HEAD
    // if (prHasFIPSLabel()) {
    //   pipeline.push(getPipeline('.buildkite/pipelines/fips/verify_fips_enabled.yml'));
    // }

    // pipeline.push(getPipeline('.buildkite/pipelines/pull_request/scout_tests.yml'));

    // if (await doAnyChangesMatch([/^src\/platform\/packages\/private\/kbn-handlebars/])) {
    //   pipeline.push(getPipeline('.buildkite/pipelines/pull_request/kbn_handlebars.yml'));
    // }

    // if (
    //   (await doAnyChangesMatch([
    //     /^src\/platform\/plugins\/shared\/data/,
    //     /^x-pack\/platform\/plugins\/shared\/actions/,
    //     /^x-pack\/platform\/plugins\/shared\/alerting/,
    //     /^x-pack\/platform\/plugins\/shared\/event_log/,
    //     /^x-pack\/platform\/plugins\/shared\/rule_registry/,
    //     /^x-pack\/platform\/plugins\/shared\/task_manager/,
    //   ])) ||
    //   GITHUB_PR_LABELS.includes('ci:all-cypress-suites')
    // ) {
    //   pipeline.push(getPipeline('.buildkite/pipelines/pull_request/response_ops.yml'));
    // }

    // if (
    //   (await doAnyChangesMatch([/^x-pack\/platform\/plugins\/shared\/cases/])) ||
    //   GITHUB_PR_LABELS.includes('ci:all-cypress-suites')
    // ) {
    //   pipeline.push(getPipeline('.buildkite/pipelines/pull_request/response_ops_cases.yml'));
    // }

    // if (
    //   (await doAnyChangesMatch([
    //     /^x-pack\/solutions\/observability\/plugins\/apm/,
    //     /^src\/platform\/packages\/shared\/kbn-synthtrace/,
    //   ])) ||
    //   GITHUB_PR_LABELS.includes('ci:all-cypress-suites')
    // ) {
    //   pipeline.push(getPipeline('.buildkite/pipelines/pull_request/apm_cypress.yml'));
    // }

    // if (
    //   (await doAnyChangesMatch([
    //     /^x-pack\/platform\/plugins\/shared\/fleet/,
    //     /^x-pack\/test\/fleet_cypress/,
    //   ])) ||
    //   GITHUB_PR_LABELS.includes('ci:all-cypress-suites')
    // ) {
    //   pipeline.push(getPipeline('.buildkite/pipelines/pull_request/fleet_cypress.yml'));
    // }

    // if (
    //   (await doAnyChangesMatch([
    //     /^x-pack\/solutions\/observability\/plugins/,
    //     /^package.json/,
    //     /^yarn.lock/,
    //   ])) ||
    //   GITHUB_PR_LABELS.includes('ci:synthetics-runner-suites')
    // ) {
    //   pipeline.push(getPipeline('.buildkite/pipelines/pull_request/synthetics_plugin.yml'));
    //   pipeline.push(getPipeline('.buildkite/pipelines/pull_request/uptime_plugin.yml'));
    //   pipeline.push(getPipeline('.buildkite/pipelines/pull_request/exploratory_view_plugin.yml'));
    //   pipeline.push(getPipeline('.buildkite/pipelines/pull_request/ux_plugin_e2e.yml'));
    // }

    // const aiInfraPaths = [
    //   /^x-pack\/platform\/packages\/shared\/ai-infra/,
    //   /^x-pack\/platform\/plugins\/shared\/ai_infra/,
    //   /^x-pack\/platform\/plugins\/shared\/inference/,
    // ];
    // const aiConnectorPaths = [
    //   /^x-pack\/platform\/plugins\/shared\/stack_connectors\/server\/connector_types\/bedrock/,
    //   /^x-pack\/platform\/plugins\/shared\/stack_connectors\/server\/connector_types\/gemini/,
    //   /^x-pack\/platform\/plugins\/shared\/stack_connectors\/server\/connector_types\/openai/,
    //   /^x-pack\/platform\/plugins\/shared\/stack_connectors\/server\/connector_types\/inference/,
    // ];
    // const agentBuilderPaths = [
    //   /^x-pack\/platform\/plugins\/shared\/onechat/,
    //   /^x-pack\/platform\/packages\/shared\/onechat/,
    // ];

    // if (
    //   (await doAnyChangesMatch([...aiInfraPaths, ...aiConnectorPaths])) ||
    //   GITHUB_PR_LABELS.includes('ci:all-gen-ai-suites')
    // ) {
    //   pipeline.push(getPipeline('.buildkite/pipelines/pull_request/ai_infra_gen_ai.yml'));
    // }

    // if (
    //   (await doAnyChangesMatch([...aiInfraPaths, ...aiConnectorPaths, ...agentBuilderPaths])) ||
    //   GITHUB_PR_LABELS.includes('agent-builder:run-smoke-tests') ||
    //   GITHUB_PR_LABELS.includes('ci:all-gen-ai-suites')
    // ) {
    //   pipeline.push(getPipeline('.buildkite/pipelines/pull_request/agent_builder_smoke_tests.yml'));
    // }

    // if (
    //   GITHUB_PR_LABELS.includes('ci:build-cloud-image') &&
    //   !GITHUB_PR_LABELS.includes('ci:deploy-cloud') &&
    //   !GITHUB_PR_LABELS.includes('ci:cloud-deploy') &&
    //   !GITHUB_PR_LABELS.includes('ci:cloud-redeploy')
    // ) {
    //   pipeline.push(getPipeline('.buildkite/pipelines/pull_request/build_cloud_image.yml'));
    // }

    // if (
    //   GITHUB_PR_LABELS.includes('ci:build-cloud-fips-image') &&
    //   !GITHUB_PR_LABELS.includes('ci:deploy-cloud') &&
    //   !GITHUB_PR_LABELS.includes('ci:cloud-deploy') &&
    //   !GITHUB_PR_LABELS.includes('ci:cloud-redeploy')
    // ) {
    //   pipeline.push(getPipeline('.buildkite/pipelines/pull_request/build_cloud_fips_image.yml'));
    // }

    // if (
    //   GITHUB_PR_LABELS.includes('ci:deploy-cloud') ||
    //   GITHUB_PR_LABELS.includes('ci:cloud-deploy') ||
    //   GITHUB_PR_LABELS.includes('ci:cloud-redeploy')
    // ) {
    //   pipeline.push(getPipeline('.buildkite/pipelines/pull_request/deploy_cloud.yml'));
    // }

    // if (GITHUB_PR_LABELS.includes('ci:build-docker-fips')) {
    //   pipeline.push(getPipeline('.buildkite/pipelines/pull_request/fips.yml'));
    // }

    // if (GITHUB_PR_LABELS.includes('ci:entity-store-performance')) {
    //   pipeline.push(
    //     getPipeline('.buildkite/pipelines/pull_request/trigger_entity_store_performance.yml')
    //   );
    // }

    // if (
    //   GITHUB_PR_LABELS.includes('ci:project-deploy-elasticsearch') ||
    //   GITHUB_PR_LABELS.includes('ci:project-deploy-observability') ||
    //   GITHUB_PR_LABELS.includes('ci:project-deploy-log_essentials') ||
    //   GITHUB_PR_LABELS.includes('ci:project-deploy-security') ||
    //   GITHUB_PR_LABELS.includes('ci:project-deploy-ai4soc')
    // ) {
    //   pipeline.push(getPipeline('.buildkite/pipelines/pull_request/deploy_project.yml'));
    // } else if (GITHUB_PR_LABELS.includes('ci:build-serverless-image')) {
    //   pipeline.push(getPipeline('.buildkite/pipelines/pull_request/build_project.yml'));
    // }

    // if (
    //   (await doAnyChangesMatch([/.*stor(ies|y).*/])) ||
    //   GITHUB_PR_LABELS.includes('ci:build-storybooks')
    // ) {
    //   pipeline.push(getPipeline('.buildkite/pipelines/pull_request/storybooks.yml'));
    // }

    // if (GITHUB_PR_LABELS.includes('ci:build-webpack-bundle-analyzer')) {
    //   pipeline.push(getPipeline('.buildkite/pipelines/pull_request/webpack_bundle_analyzer.yml'));
    // }

    // if (
    //   ((await doAnyChangesMatch([
    //     /\.docnav\.json$/,
    //     /\.apidocs\.json$/,
    //     /\.devdocs\.json$/,
    //     /\.mdx$/,
    //     /^dev_docs\/.*(png|gif|jpg|jpeg|webp)$/,
    //   ])) &&
    //     process.env.GITHUB_PR_TARGET_BRANCH === 'main') ||
    //   GITHUB_PR_LABELS.includes('ci:build-next-docs')
    // ) {
    //   pipeline.push(getPipeline('.buildkite/pipelines/pull_request/check_next_docs.yml'));
    // }

    // if (
    //   GITHUB_PR_LABELS.includes('ci:cypress-burn') ||
    //   GITHUB_PR_LABELS.includes('ci:all-cypress-suites')
    // ) {
    //   pipeline.push(
    //     getPipeline('.buildkite/pipelines/pull_request/security_solution/cypress_burn.yml')
    //   );
    // }

    // if (
    //   (await doAnyChangesMatch([
    //     /^src\/platform\/packages\/shared\/kbn-securitysolution-.*/,
    //     /^x-pack\/solutions\/security\/packages\/kbn-securitysolution-.*/,
    //     /^x-pack\/solutions\/security\/plugins\/security_solution/,
    //     /^x-pack\/solutions\/security\/test\/defend_workflows_cypress/,
    //     /^x-pack\/solutions\/security\/test\/security_solution_cypress/,
    //     /^fleet_packages\.json/,
    //   ])) ||
    //   GITHUB_PR_LABELS.includes('ci:all-cypress-suites')
    // ) {
    //   pipeline.push(
    //     getPipeline('.buildkite/pipelines/pull_request/security_solution/defend_workflows.yml')
    //   );
    // }

    // if (
    //   (await doAnyChangesMatch([
    //     /^package.json/,
    //     /^src\/platform\/packages\/shared\/kbn-securitysolution-.*/,
    //     /^x-pack\/solutions\/security\/packages\/kbn-securitysolution-.*/,
    //     /^x-pack\/platform\/plugins\/shared\/alerting/,
    //     /^x-pack\/platform\/plugins\/shared\/data_views\/common/,
    //     /^x-pack\/solutions\/security\/plugins\/lists/,
    //     /^x-pack\/platform\/plugins\/shared\/rule_registry\/common/,
    //     /^x-pack\/solutions\/security\/plugins\/security_solution/,
    //     /^x-pack\/solutions\/security\/plugins\/security_solution_ess/,
    //     /^x-pack\/solutions\/security\/plugins\/security_solution_serverless/,
    //     /^x-pack\/platform\/plugins\/shared\/task_manager/,
    //     /^x-pack\/platform\/plugins\/shared\/timelines/,
    //     /^x-pack\/platform\/plugins\/shared\/triggers_actions_ui\/public\/application\/sections\/action_connector_form/,
    //     /^x-pack\/platform\/plugins\/shared\/triggers_actions_ui\/public\/application\/context\/actions_connectors_context\.tsx/,
    //     /^x-pack\/platform\/plugins\/shared\/triggers_actions_ui\/server\/connector_types\/openai/,
    //     /^x-pack\/platform\/plugins\/shared\/triggers_actions_ui\/server\/connector_types\/bedrock/,
    //     /^x-pack\/platform\/plugins\/shared\/usage_collection\/public/,
    //     /^x-pack\/solutions\/security\/plugins\/elastic_assistant/,
    //     /^x-pack\/solutions\/security\/packages/,
    //     /^x-pack\/platform\/packages\/shared\/kbn-elastic-assistant/,
    //     /^x-pack\/platform\/packages\/shared\/kbn-elastic-assistant-common/,
    //     /^x-pack\/test\/functional\/es_archives\/security_solution/,
    //     /^x-pack\/solutions\/security\/test\/security_solution_cypress/,
    //   ])) ||
    //   GITHUB_PR_LABELS.includes('ci:all-cypress-suites')
    // ) {
    //   pipeline.push(
    //     getPipeline('.buildkite/pipelines/pull_request/security_solution/ai_assistant.yml')
    //   );
    //   pipeline.push(getPipeline('.buildkite/pipelines/pull_request/security_solution/ai4dsoc.yml'));
    //   pipeline.push(
    //     getPipeline('.buildkite/pipelines/pull_request/security_solution/automatic_import.yml')
    //   );
    //   pipeline.push(
    //     getPipeline('.buildkite/pipelines/pull_request/security_solution/detection_engine.yml')
    //   );
    //   pipeline.push(
    //     getPipeline('.buildkite/pipelines/pull_request/security_solution/entity_analytics.yml')
    //   );
    //   pipeline.push(
    //     getPipeline('.buildkite/pipelines/pull_request/security_solution/rule_management.yml')
    //   );
    // }

    // if (
    //   (await doAnyChangesMatch([
    //     /^package.json/,
    //     /^src\/platform\/packages\/shared\/kbn-discover-utils/,
    //     /^src\/platform\/packages\/shared\/kbn-doc-links/,
    //     /^src\/platform\/packages\/shared\/kbn-dom-drag-drop/,
    //     /^src\/platform\/packages\/shared\/kbn-es-query/,
    //     /^src\/platform\/packages\/shared\/kbn-i18n/,
    //     /^src\/platform\/packages\/shared\/kbn-i18n-react/,
    //     /^src\/platform\/packages\/shared\/kbn-grouping/,
    //     /^src\/platform\/packages\/shared\/kbn-resizable-layout/,
    //     /^src\/platform\/packages\/shared\/kbn-rison/,
    //     /^src\/platform\/packages\/shared\/kbn-rule-data-utils/,
    //     /^src\/platform\/packages\/shared\/kbn-safer-lodash-set/,
    //     /^src\/platform\/packages\/shared\/kbn-search-types/,
    //     /^src\/platform\/packages\/shared\/kbn-securitysolution-.*/,
    //     /^x-pack\/solutions\/security\/packages\/kbn-securitysolution-.*/,
    //     /^src\/platform\/packages\/shared\/kbn-securitysolution-ecs/,
    //     /^x-pack\/solutions\/security\/packages\/kbn-securitysolution-io-ts-alerting-types/,
    //     /^x-pack\/solutions\/security\/packages\/kbn-securitysolution-io-ts-list-types/,
    //     /^x-pack\/solutions\/security\/packages\/kbn-securitysolution-list-hooks/,
    //     /^x-pack\/solutions\/security\/packages\/kbn-securitysolution-t-grid/,
    //     /^src\/platform\/packages\/shared\/kbn-ui-theme/,
    //     /^src\/platform\/packages\/shared\/kbn-utility-types/,
    //     /^src\/platform\/packages\/shared\/react/,
    //     /^src\/platform\/packages\/shared\/shared-ux/,
    //     /^src\/core/,
    //     /^src\/platform\/plugins\/shared\/charts/,
    //     /^src\/platform\/plugins\/shared\/controls/,
    //     /^src\/platform\/plugins\/shared\/dashboard/,
    //     /^src\/platform\/plugins\/shared\/data/,
    //     /^src\/platform\/plugins\/shared\/data_views/,
    //     /^src\/platform\/plugins\/shared\/discover/,
    //     /^src\/platform\/plugins\/shared\/field_formats/,
    //     /^src\/platform\/plugins\/shared\/inspector/,
    //     /^src\/platform\/plugins\/shared\/kibana_react/,
    //     /^src\/platform\/plugins\/shared\/kibana_utils/,
    //     /^src\/platform\/plugins\/shared\/saved_search/,
    //     /^src\/platform\/plugins\/shared\/ui_actions/,
    //     /^src\/platform\/plugins\/shared\/unified_histogram/,
    //     /^src\/platform\/plugins\/shared\/unified_search/,
    //     /^x-pack\/platform\/packages\/shared\/kbn-elastic-assistant/,
    //     /^x-pack\/platform\/packages\/shared\/kbn-elastic-assistant-common/,
    //     /^x-pack\/solutions\/security\/packages/,
    //     /^x-pack\/platform\/plugins\/shared\/alerting/,
    //     /^x-pack\/platform\/plugins\/shared\/cases/,
    //     /^x-pack\/platform\/plugins\/shared\/data_views\/common/,
    //     /^x-pack\/solutions\/security\/plugins\/elastic_assistant/,
    //     /^x-pack\/solutions\/security\/plugins\/lists/,
    //     /^x-pack\/platform\/plugins\/shared\/rule_registry\/common/,
    //     /^x-pack\/solutions\/security\/plugins\/security_solution/,
    //     /^x-pack\/solutions\/security\/plugins\/security_solution_ess/,
    //     /^x-pack\/solutions\/security\/plugins\/security_solution_serverless/,
    //     /^x-pack\/platform\/plugins\/shared\/task_manager/,
    //     /^x-pack\/solutions\/security\/plugins\/threat_intelligence/,
    //     /^x-pack\/platform\/plugins\/shared\/timelines/,
    //     /^x-pack\/platform\/plugins\/shared\/triggers_actions_ui/,
    //     /^x-pack\/platform\/plugins\/shared\/usage_collection\/public/,
    //     /^x-pack\/test\/functional\/es_archives\/security_solution/,
    //     /^x-pack\/solutions\/security\/test\/security_solution_cypress/,
    //   ])) ||
    //   GITHUB_PR_LABELS.includes('ci:all-cypress-suites')
    // ) {
    //   pipeline.push(getPipeline('.buildkite/pipelines/pull_request/security_solution/explore.yml'));
    // }

    // if (
    //   (await doAnyChangesMatch([
    //     /^package.json/,
    //     /^src\/platform\/packages\/shared\/kbn-discover-utils/,
    //     /^src\/platform\/packages\/shared\/kbn-doc-links/,
    //     /^src\/platform\/packages\/shared\/kbn-dom-drag-drop/,
    //     /^src\/platform\/packages\/shared\/kbn-es-query/,
    //     /^src\/platform\/packages\/shared\/kbn-i18n/,
    //     /^src\/platform\/packages\/shared\/kbn-i18n-react/,
    //     /^src\/platform\/packages\/shared\/kbn-grouping/,
    //     /^src\/platform\/packages\/shared\/kbn-resizable-layout/,
    //     /^src\/platform\/packages\/shared\/kbn-rison/,
    //     /^src\/platform\/packages\/shared\/kbn-rule-data-utils/,
    //     /^src\/platform\/packages\/shared\/kbn-safer-lodash-set/,
    //     /^src\/platform\/packages\/shared\/kbn-search-types/,
    //     /^src\/platform\/packages\/shared\/kbn-securitysolution-ecs/,
    //     /^x-pack\/solutions\/security\/packages\/kbn-securitysolution-io-ts-alerting-types/,
    //     /^x-pack\/solutions\/security\/packages\/kbn-securitysolution-io-ts-list-types/,
    //     /^x-pack\/solutions\/security\/packages\/kbn-securitysolution-list-hooks/,
    //     /^x-pack\/solutions\/security\/packages\/kbn-securitysolution-t-grid/,
    //     /^src\/platform\/packages\/shared\/kbn-ui-theme/,
    //     /^src\/platform\/packages\/shared\/kbn-utility-types/,
    //     /^src\/platform\/packages\/shared\/react/,
    //     /^src\/platform\/packages\/shared\/shared-ux/,
    //     /^src\/core/,
    //     /^src\/platform\/plugins\/shared\/charts/,
    //     /^src\/platform\/plugins\/shared\/controls/,
    //     /^src\/platform\/plugins\/shared\/data/,
    //     /^src\/platform\/plugins\/shared\/data_views/,
    //     /^src\/platform\/plugins\/shared\/discover/,
    //     /^src\/platform\/plugins\/shared\/field_formats/,
    //     /^src\/platform\/plugins\/shared\/inspector/,
    //     /^src\/platform\/plugins\/shared\/kibana_react/,
    //     /^src\/platform\/plugins\/shared\/kibana_utils/,
    //     /^src\/platform\/plugins\/shared\/saved_search/,
    //     /^src\/platform\/plugins\/shared\/ui_actions/,
    //     /^src\/platform\/plugins\/shared\/unified_histogram/,
    //     /^src\/platform\/plugins\/shared\/unified_search/,
    //     /^x-pack\/platform\/packages\/shared\/kbn-elastic-assistant/,
    //     /^x-pack\/platform\/packages\/shared\/kbn-elastic-assistant-common/,
    //     /^x-pack\/solutions\/security\/packages/,
    //     /^x-pack\/platform\/plugins\/shared\/alerting/,
    //     /^x-pack\/platform\/plugins\/shared\/cases/,
    //     /^x-pack\/platform\/plugins\/shared\/data_views\/common/,
    //     /^x-pack\/solutions\/security\/plugins\/elastic_assistant/,
    //     /^x-pack\/solutions\/security\/plugins\/lists/,
    //     /^x-pack\/platform\/plugins\/shared\/rule_registry\/common/,
    //     /^x-pack\/solutions\/security\/plugins\/security_solution/,
    //     /^x-pack\/solutions\/security\/plugins\/security_solution_ess/,
    //     /^x-pack\/solutions\/security\/plugins\/security_solution_serverless/,
    //     /^x-pack\/platform\/plugins\/shared\/task_manager/,
    //     /^x-pack\/solutions\/security\/plugins\/threat_intelligence/,
    //     /^x-pack\/platform\/plugins\/shared\/timelines/,
    //     /^x-pack\/platform\/plugins\/shared\/triggers_actions_ui/,
    //     /^x-pack\/platform\/plugins\/shared\/usage_collection\/public/,
    //     /^x-pack\/test\/functional\/es_archives\/security_solution/,
    //     /^x-pack\/solutions\/security\/test\/security_solution_cypress/,
    //   ])) ||
    //   GITHUB_PR_LABELS.includes('ci:all-cypress-suites')
    // ) {
    //   pipeline.push(
    //     getPipeline('.buildkite/pipelines/pull_request/security_solution/investigations.yml')
    //   );
    // }

    // if (
    //   ((await doAnyChangesMatch([
    //     /^x-pack\/platform\/plugins\/shared\/osquery/,
    //     /^x-pack\/solutions\/security\/test\/osquery_cypress/,
    //     /^x-pack\/solutions\/security\/plugins\/security_solution/,
    //   ])) ||
    //     GITHUB_PR_LABELS.includes('ci:all-cypress-suites')) &&
    //   !GITHUB_PR_LABELS.includes('ci:skip-cypress-osquery')
    // ) {
    //   pipeline.push(
    //     getPipeline('.buildkite/pipelines/pull_request/security_solution/osquery_cypress.yml')
    //   );
    // }

    // if (
    //   (await doAnyChangesMatch([
    //     /^x-pack\/packages\/kbn-cloud-security-posture/,
    //     /^x-pack\/solutions\/security\/plugins\/cloud_security_posture/,
    //     /^x-pack\/solutions\/security\/plugins\/security_solution/,
    //     /^x-pack\/solutions\/security\/test\/security_solution_cypress/,
    //   ])) ||
    //   GITHUB_PR_LABELS.includes('ci:all-cypress-suites')
    // ) {
    //   pipeline.push(
    //     getPipeline(
    //       '.buildkite/pipelines/pull_request/security_solution/cloud_security_posture.yml'
    //     )
    //   );
    // }

    // if (
    //   GITHUB_PR_LABELS.includes('ci:security-genai-run-evals') ||
    //   GITHUB_PR_LABELS.includes('ci:security-genai-run-evals-local-prompts')
    // ) {
    //   pipeline.push(
    //     getPipeline('.buildkite/pipelines/pull_request/security_solution/gen_ai_evals.yml')
    //   );
    // }

    // if (
    //   (await doAnyChangesMatch([
    //     /^x-pack\/solutions\/security\/plugins\/security_solution\/public\/asset_inventory/,
    //     /^x-pack\/solutions\/security\/test\/security_solution_cypress/,
    //   ])) ||
    //   GITHUB_PR_LABELS.includes('ci:all-cypress-suites')
    // ) {
    //   pipeline.push(
    //     getPipeline('.buildkite/pipelines/pull_request/security_solution/asset_inventory.yml')
    //   );
    // }

    // // Check for prompt file changes and conditionally add pipeline step
    // if (
    //   await doAnyChangesMatch([
    //     /^x-pack\/solutions\/security\/plugins\/elastic_assistant\/server\/lib\/prompt\/local_prompt_object\.ts$/,
    //     /^x-pack\/solutions\/security\/plugins\/elastic_assistant\/server\/lib\/prompt\/tool_prompts\.ts$/,
    //     /^x-pack\/solutions\/security\/plugins\/elastic_assistant\/server\/lib\/prompt\/defend_insight_prompts\.ts$/,
    //     /^x-pack\/solutions\/security\/plugins\/elastic_assistant\/server\/lib\/prompt\/prompts\.ts$/,
    //   ])
    // ) {
    //   pipeline.push(getPipeline('.buildkite/pipelines/pull_request/prompt_changes.yml'));
    // }

    // // Run Saved Objects checks conditionally
    // if (
    //   await doAnyChangesMatch([
    //     /^packages\/kbn-check-saved-objects-cli\/current_fields.json/,
    //     /^packages\/kbn-check-saved-objects-cli\/current_mappings.json/,
    //     /^src\/core\/server\/integration_tests\/ci_checks\/saved_objects\/check_registered_types.test.ts/,
    //   ])
    // ) {
    //   pipeline.push(getPipeline('.buildkite/pipelines/pull_request/check_saved_objects.yml'));
    // }
=======
    if (prHasFIPSLabel()) {
      pipeline.push(getPipeline('.buildkite/pipelines/fips/verify_fips_enabled.yml'));
    }

    pipeline.push(getPipeline('.buildkite/pipelines/pull_request/scout_tests.yml'));

    if (await doAnyChangesMatch([/^src\/platform\/packages\/private\/kbn-handlebars/])) {
      pipeline.push(getPipeline('.buildkite/pipelines/pull_request/kbn_handlebars.yml'));
    }

    if (
      (await doAnyChangesMatch([
        /^src\/platform\/plugins\/shared\/data/,
        /^x-pack\/platform\/plugins\/shared\/actions/,
        /^x-pack\/platform\/plugins\/shared\/alerting/,
        /^x-pack\/platform\/plugins\/shared\/event_log/,
        /^x-pack\/platform\/plugins\/shared\/rule_registry/,
        /^x-pack\/platform\/plugins\/shared\/task_manager/,
      ])) ||
      GITHUB_PR_LABELS.includes('ci:all-cypress-suites')
    ) {
      pipeline.push(getPipeline('.buildkite/pipelines/pull_request/response_ops.yml'));
    }

    if (
      (await doAnyChangesMatch([/^x-pack\/platform\/plugins\/shared\/cases/])) ||
      GITHUB_PR_LABELS.includes('ci:all-cypress-suites')
    ) {
      pipeline.push(getPipeline('.buildkite/pipelines/pull_request/response_ops_cases.yml'));
    }

    if (
      (await doAnyChangesMatch([
        /^x-pack\/solutions\/observability\/plugins\/apm/,
        /^src\/platform\/packages\/shared\/kbn-synthtrace/,
      ])) ||
      GITHUB_PR_LABELS.includes('ci:all-cypress-suites')
    ) {
      pipeline.push(getPipeline('.buildkite/pipelines/pull_request/apm_cypress.yml'));
    }

    if (
      (await doAnyChangesMatch([
        /^x-pack\/platform\/plugins\/shared\/fleet/,
        /^x-pack\/test\/fleet_cypress/,
      ])) ||
      GITHUB_PR_LABELS.includes('ci:all-cypress-suites')
    ) {
      pipeline.push(getPipeline('.buildkite/pipelines/pull_request/fleet_cypress.yml'));
    }

    if (
      (await doAnyChangesMatch([
        /^x-pack\/solutions\/observability\/plugins/,
        /^package.json/,
        /^yarn.lock/,
      ])) ||
      GITHUB_PR_LABELS.includes('ci:synthetics-runner-suites')
    ) {
      pipeline.push(getPipeline('.buildkite/pipelines/pull_request/synthetics_plugin.yml'));
      pipeline.push(getPipeline('.buildkite/pipelines/pull_request/uptime_plugin.yml'));
      pipeline.push(getPipeline('.buildkite/pipelines/pull_request/exploratory_view_plugin.yml'));
      pipeline.push(getPipeline('.buildkite/pipelines/pull_request/ux_plugin_e2e.yml'));
    }

    const aiInfraPaths = [
      /^x-pack\/platform\/packages\/shared\/ai-infra/,
      /^x-pack\/platform\/plugins\/shared\/ai_infra/,
      /^x-pack\/platform\/plugins\/shared\/inference/,
    ];
    const aiConnectorPaths = [
      /^x-pack\/platform\/plugins\/shared\/stack_connectors\/server\/connector_types\/bedrock/,
      /^x-pack\/platform\/plugins\/shared\/stack_connectors\/server\/connector_types\/gemini/,
      /^x-pack\/platform\/plugins\/shared\/stack_connectors\/server\/connector_types\/openai/,
      /^x-pack\/platform\/plugins\/shared\/stack_connectors\/server\/connector_types\/inference/,
    ];
    const agentBuilderPaths = [
      /^x-pack\/platform\/plugins\/shared\/agent_builder/,
      /^x-pack\/platform\/packages\/shared\/agent_builder/,
    ];

    if (
      (await doAnyChangesMatch([...aiInfraPaths, ...aiConnectorPaths])) ||
      GITHUB_PR_LABELS.includes('ci:all-gen-ai-suites')
    ) {
      pipeline.push(getPipeline('.buildkite/pipelines/pull_request/ai_infra_gen_ai.yml'));
    }

    if (
      (await doAnyChangesMatch([...aiInfraPaths, ...aiConnectorPaths, ...agentBuilderPaths])) ||
      GITHUB_PR_LABELS.includes('agent-builder:run-smoke-tests') ||
      GITHUB_PR_LABELS.includes('ci:all-gen-ai-suites')
    ) {
      pipeline.push(getPipeline('.buildkite/pipelines/pull_request/agent_builder_smoke_tests.yml'));
    }

    if (
      GITHUB_PR_LABELS.includes('ci:build-cloud-image') &&
      !GITHUB_PR_LABELS.includes('ci:deploy-cloud') &&
      !GITHUB_PR_LABELS.includes('ci:cloud-deploy') &&
      !GITHUB_PR_LABELS.includes('ci:cloud-redeploy')
    ) {
      pipeline.push(getPipeline('.buildkite/pipelines/pull_request/build_cloud_image.yml'));
    }

    if (
      GITHUB_PR_LABELS.includes('ci:build-cloud-fips-image') &&
      !GITHUB_PR_LABELS.includes('ci:deploy-cloud') &&
      !GITHUB_PR_LABELS.includes('ci:cloud-deploy') &&
      !GITHUB_PR_LABELS.includes('ci:cloud-redeploy')
    ) {
      pipeline.push(getPipeline('.buildkite/pipelines/pull_request/build_cloud_fips_image.yml'));
    }

    if (
      GITHUB_PR_LABELS.includes('ci:deploy-cloud') ||
      GITHUB_PR_LABELS.includes('ci:cloud-deploy') ||
      GITHUB_PR_LABELS.includes('ci:cloud-redeploy')
    ) {
      pipeline.push(getPipeline('.buildkite/pipelines/pull_request/deploy_cloud.yml'));
    }

    if (GITHUB_PR_LABELS.includes('ci:build-docker-fips')) {
      pipeline.push(getPipeline('.buildkite/pipelines/pull_request/fips.yml'));
    }

    if (GITHUB_PR_LABELS.includes('ci:entity-store-performance')) {
      pipeline.push(
        getPipeline('.buildkite/pipelines/pull_request/trigger_entity_store_performance.yml')
      );
    }

    if (
      GITHUB_PR_LABELS.includes('ci:project-deploy-elasticsearch') ||
      GITHUB_PR_LABELS.includes('ci:project-deploy-observability') ||
      GITHUB_PR_LABELS.includes('ci:project-deploy-log_essentials') ||
      GITHUB_PR_LABELS.includes('ci:project-deploy-security') ||
      GITHUB_PR_LABELS.includes('ci:project-deploy-ai4soc')
    ) {
      pipeline.push(getPipeline('.buildkite/pipelines/pull_request/deploy_project.yml'));
    } else if (GITHUB_PR_LABELS.includes('ci:build-serverless-image')) {
      pipeline.push(getPipeline('.buildkite/pipelines/pull_request/build_project.yml'));
    }

    if (
      (await doAnyChangesMatch([/.*stor(ies|y).*/])) ||
      GITHUB_PR_LABELS.includes('ci:build-storybooks')
    ) {
      pipeline.push(getPipeline('.buildkite/pipelines/pull_request/storybooks.yml'));
    }

    if (GITHUB_PR_LABELS.includes('ci:build-webpack-bundle-analyzer')) {
      pipeline.push(getPipeline('.buildkite/pipelines/pull_request/webpack_bundle_analyzer.yml'));
    }

    if (
      ((await doAnyChangesMatch([
        /\.docnav\.json$/,
        /\.apidocs\.json$/,
        /\.devdocs\.json$/,
        /\.mdx$/,
        /^dev_docs\/.*(png|gif|jpg|jpeg|webp)$/,
      ])) &&
        process.env.GITHUB_PR_TARGET_BRANCH === 'main') ||
      GITHUB_PR_LABELS.includes('ci:build-next-docs')
    ) {
      pipeline.push(getPipeline('.buildkite/pipelines/pull_request/check_next_docs.yml'));
    }

    if (
      GITHUB_PR_LABELS.includes('ci:cypress-burn') ||
      GITHUB_PR_LABELS.includes('ci:all-cypress-suites')
    ) {
      pipeline.push(
        getPipeline('.buildkite/pipelines/pull_request/security_solution/cypress_burn.yml')
      );
    }

    if (
      (await doAnyChangesMatch([
        /^src\/platform\/packages\/shared\/kbn-securitysolution-.*/,
        /^x-pack\/solutions\/security\/packages\/kbn-securitysolution-.*/,
        /^x-pack\/solutions\/security\/plugins\/security_solution/,
        /^x-pack\/solutions\/security\/test\/defend_workflows_cypress/,
        /^x-pack\/solutions\/security\/test\/security_solution_cypress/,
        /^fleet_packages\.json/,
      ])) ||
      GITHUB_PR_LABELS.includes('ci:all-cypress-suites')
    ) {
      pipeline.push(
        getPipeline('.buildkite/pipelines/pull_request/security_solution/defend_workflows.yml')
      );
    }

    if (
      (await doAnyChangesMatch([
        /^package.json/,
        /^src\/platform\/packages\/shared\/kbn-securitysolution-.*/,
        /^x-pack\/solutions\/security\/packages\/kbn-securitysolution-.*/,
        /^x-pack\/platform\/plugins\/shared\/alerting/,
        /^x-pack\/platform\/plugins\/shared\/data_views\/common/,
        /^x-pack\/solutions\/security\/plugins\/lists/,
        /^x-pack\/platform\/plugins\/shared\/rule_registry\/common/,
        /^x-pack\/solutions\/security\/plugins\/security_solution/,
        /^x-pack\/solutions\/security\/plugins\/security_solution_ess/,
        /^x-pack\/solutions\/security\/plugins\/security_solution_serverless/,
        /^x-pack\/platform\/plugins\/shared\/task_manager/,
        /^x-pack\/platform\/plugins\/shared\/timelines/,
        /^x-pack\/platform\/plugins\/shared\/triggers_actions_ui\/public\/application\/sections\/action_connector_form/,
        /^x-pack\/platform\/plugins\/shared\/triggers_actions_ui\/public\/application\/context\/actions_connectors_context\.tsx/,
        /^x-pack\/platform\/plugins\/shared\/triggers_actions_ui\/server\/connector_types\/openai/,
        /^x-pack\/platform\/plugins\/shared\/triggers_actions_ui\/server\/connector_types\/bedrock/,
        /^x-pack\/platform\/plugins\/shared\/usage_collection\/public/,
        /^x-pack\/solutions\/security\/plugins\/elastic_assistant/,
        /^x-pack\/solutions\/security\/packages/,
        /^x-pack\/platform\/packages\/shared\/kbn-elastic-assistant/,
        /^x-pack\/platform\/packages\/shared\/kbn-elastic-assistant-common/,
        /^x-pack\/test\/functional\/es_archives\/security_solution/,
        /^x-pack\/solutions\/security\/test\/security_solution_cypress/,
      ])) ||
      GITHUB_PR_LABELS.includes('ci:all-cypress-suites')
    ) {
      pipeline.push(
        getPipeline('.buildkite/pipelines/pull_request/security_solution/ai_assistant.yml')
      );
      pipeline.push(getPipeline('.buildkite/pipelines/pull_request/security_solution/ai4dsoc.yml'));
      pipeline.push(
        getPipeline('.buildkite/pipelines/pull_request/security_solution/automatic_import.yml')
      );
      pipeline.push(
        getPipeline('.buildkite/pipelines/pull_request/security_solution/detection_engine.yml')
      );
      pipeline.push(
        getPipeline('.buildkite/pipelines/pull_request/security_solution/entity_analytics.yml')
      );
      pipeline.push(
        getPipeline('.buildkite/pipelines/pull_request/security_solution/rule_management.yml')
      );
    }

    if (
      (await doAnyChangesMatch([
        /^package.json/,
        /^src\/platform\/packages\/shared\/kbn-discover-utils/,
        /^src\/platform\/packages\/shared\/kbn-doc-links/,
        /^src\/platform\/packages\/shared\/kbn-dom-drag-drop/,
        /^src\/platform\/packages\/shared\/kbn-es-query/,
        /^src\/platform\/packages\/shared\/kbn-i18n/,
        /^src\/platform\/packages\/shared\/kbn-i18n-react/,
        /^src\/platform\/packages\/shared\/kbn-grouping/,
        /^src\/platform\/packages\/shared\/kbn-resizable-layout/,
        /^src\/platform\/packages\/shared\/kbn-rison/,
        /^src\/platform\/packages\/shared\/kbn-rule-data-utils/,
        /^src\/platform\/packages\/shared\/kbn-safer-lodash-set/,
        /^src\/platform\/packages\/shared\/kbn-search-types/,
        /^src\/platform\/packages\/shared\/kbn-securitysolution-.*/,
        /^x-pack\/solutions\/security\/packages\/kbn-securitysolution-.*/,
        /^src\/platform\/packages\/shared\/kbn-securitysolution-ecs/,
        /^x-pack\/solutions\/security\/packages\/kbn-securitysolution-io-ts-alerting-types/,
        /^x-pack\/solutions\/security\/packages\/kbn-securitysolution-io-ts-list-types/,
        /^x-pack\/solutions\/security\/packages\/kbn-securitysolution-list-hooks/,
        /^x-pack\/solutions\/security\/packages\/kbn-securitysolution-t-grid/,
        /^src\/platform\/packages\/shared\/kbn-ui-theme/,
        /^src\/platform\/packages\/shared\/kbn-utility-types/,
        /^src\/platform\/packages\/shared\/react/,
        /^src\/platform\/packages\/shared\/shared-ux/,
        /^src\/core/,
        /^src\/platform\/plugins\/shared\/charts/,
        /^src\/platform\/plugins\/shared\/controls/,
        /^src\/platform\/plugins\/shared\/dashboard/,
        /^src\/platform\/plugins\/shared\/data/,
        /^src\/platform\/plugins\/shared\/data_views/,
        /^src\/platform\/plugins\/shared\/discover/,
        /^src\/platform\/plugins\/shared\/field_formats/,
        /^src\/platform\/plugins\/shared\/inspector/,
        /^src\/platform\/plugins\/shared\/kibana_react/,
        /^src\/platform\/plugins\/shared\/kibana_utils/,
        /^src\/platform\/plugins\/shared\/saved_search/,
        /^src\/platform\/plugins\/shared\/ui_actions/,
        /^src\/platform\/plugins\/shared\/unified_histogram/,
        /^src\/platform\/plugins\/shared\/unified_search/,
        /^x-pack\/platform\/packages\/shared\/kbn-elastic-assistant/,
        /^x-pack\/platform\/packages\/shared\/kbn-elastic-assistant-common/,
        /^x-pack\/solutions\/security\/packages/,
        /^x-pack\/platform\/plugins\/shared\/alerting/,
        /^x-pack\/platform\/plugins\/shared\/cases/,
        /^x-pack\/platform\/plugins\/shared\/data_views\/common/,
        /^x-pack\/solutions\/security\/plugins\/elastic_assistant/,
        /^x-pack\/solutions\/security\/plugins\/lists/,
        /^x-pack\/platform\/plugins\/shared\/rule_registry\/common/,
        /^x-pack\/solutions\/security\/plugins\/security_solution/,
        /^x-pack\/solutions\/security\/plugins\/security_solution_ess/,
        /^x-pack\/solutions\/security\/plugins\/security_solution_serverless/,
        /^x-pack\/platform\/plugins\/shared\/task_manager/,
        /^x-pack\/solutions\/security\/plugins\/threat_intelligence/,
        /^x-pack\/platform\/plugins\/shared\/timelines/,
        /^x-pack\/platform\/plugins\/shared\/triggers_actions_ui/,
        /^x-pack\/platform\/plugins\/shared\/usage_collection\/public/,
        /^x-pack\/test\/functional\/es_archives\/security_solution/,
        /^x-pack\/solutions\/security\/test\/security_solution_cypress/,
      ])) ||
      GITHUB_PR_LABELS.includes('ci:all-cypress-suites')
    ) {
      pipeline.push(getPipeline('.buildkite/pipelines/pull_request/security_solution/explore.yml'));
    }

    if (
      (await doAnyChangesMatch([
        /^package.json/,
        /^src\/platform\/packages\/shared\/kbn-discover-utils/,
        /^src\/platform\/packages\/shared\/kbn-doc-links/,
        /^src\/platform\/packages\/shared\/kbn-dom-drag-drop/,
        /^src\/platform\/packages\/shared\/kbn-es-query/,
        /^src\/platform\/packages\/shared\/kbn-i18n/,
        /^src\/platform\/packages\/shared\/kbn-i18n-react/,
        /^src\/platform\/packages\/shared\/kbn-grouping/,
        /^src\/platform\/packages\/shared\/kbn-resizable-layout/,
        /^src\/platform\/packages\/shared\/kbn-rison/,
        /^src\/platform\/packages\/shared\/kbn-rule-data-utils/,
        /^src\/platform\/packages\/shared\/kbn-safer-lodash-set/,
        /^src\/platform\/packages\/shared\/kbn-search-types/,
        /^src\/platform\/packages\/shared\/kbn-securitysolution-ecs/,
        /^x-pack\/solutions\/security\/packages\/kbn-securitysolution-io-ts-alerting-types/,
        /^x-pack\/solutions\/security\/packages\/kbn-securitysolution-io-ts-list-types/,
        /^x-pack\/solutions\/security\/packages\/kbn-securitysolution-list-hooks/,
        /^x-pack\/solutions\/security\/packages\/kbn-securitysolution-t-grid/,
        /^src\/platform\/packages\/shared\/kbn-ui-theme/,
        /^src\/platform\/packages\/shared\/kbn-utility-types/,
        /^src\/platform\/packages\/shared\/react/,
        /^src\/platform\/packages\/shared\/shared-ux/,
        /^src\/core/,
        /^src\/platform\/plugins\/shared\/charts/,
        /^src\/platform\/plugins\/shared\/controls/,
        /^src\/platform\/plugins\/shared\/data/,
        /^src\/platform\/plugins\/shared\/data_views/,
        /^src\/platform\/plugins\/shared\/discover/,
        /^src\/platform\/plugins\/shared\/field_formats/,
        /^src\/platform\/plugins\/shared\/inspector/,
        /^src\/platform\/plugins\/shared\/kibana_react/,
        /^src\/platform\/plugins\/shared\/kibana_utils/,
        /^src\/platform\/plugins\/shared\/saved_search/,
        /^src\/platform\/plugins\/shared\/ui_actions/,
        /^src\/platform\/plugins\/shared\/unified_histogram/,
        /^src\/platform\/plugins\/shared\/unified_search/,
        /^x-pack\/platform\/packages\/shared\/kbn-elastic-assistant/,
        /^x-pack\/platform\/packages\/shared\/kbn-elastic-assistant-common/,
        /^x-pack\/solutions\/security\/packages/,
        /^x-pack\/platform\/plugins\/shared\/alerting/,
        /^x-pack\/platform\/plugins\/shared\/cases/,
        /^x-pack\/platform\/plugins\/shared\/data_views\/common/,
        /^x-pack\/solutions\/security\/plugins\/elastic_assistant/,
        /^x-pack\/solutions\/security\/plugins\/lists/,
        /^x-pack\/platform\/plugins\/shared\/rule_registry\/common/,
        /^x-pack\/solutions\/security\/plugins\/security_solution/,
        /^x-pack\/solutions\/security\/plugins\/security_solution_ess/,
        /^x-pack\/solutions\/security\/plugins\/security_solution_serverless/,
        /^x-pack\/platform\/plugins\/shared\/task_manager/,
        /^x-pack\/solutions\/security\/plugins\/threat_intelligence/,
        /^x-pack\/platform\/plugins\/shared\/timelines/,
        /^x-pack\/platform\/plugins\/shared\/triggers_actions_ui/,
        /^x-pack\/platform\/plugins\/shared\/usage_collection\/public/,
        /^x-pack\/test\/functional\/es_archives\/security_solution/,
        /^x-pack\/solutions\/security\/test\/security_solution_cypress/,
      ])) ||
      GITHUB_PR_LABELS.includes('ci:all-cypress-suites')
    ) {
      pipeline.push(
        getPipeline('.buildkite/pipelines/pull_request/security_solution/investigations.yml')
      );
    }

    if (
      ((await doAnyChangesMatch([
        /^x-pack\/platform\/plugins\/shared\/osquery/,
        /^x-pack\/solutions\/security\/test\/osquery_cypress/,
        /^x-pack\/solutions\/security\/plugins\/security_solution/,
      ])) ||
        GITHUB_PR_LABELS.includes('ci:all-cypress-suites')) &&
      !GITHUB_PR_LABELS.includes('ci:skip-cypress-osquery')
    ) {
      pipeline.push(
        getPipeline('.buildkite/pipelines/pull_request/security_solution/osquery_cypress.yml')
      );
    }

    if (
      (await doAnyChangesMatch([
        /^x-pack\/packages\/kbn-cloud-security-posture/,
        /^x-pack\/solutions\/security\/plugins\/cloud_security_posture/,
        /^x-pack\/solutions\/security\/plugins\/security_solution/,
        /^x-pack\/solutions\/security\/test\/security_solution_cypress/,
      ])) ||
      GITHUB_PR_LABELS.includes('ci:all-cypress-suites')
    ) {
      pipeline.push(
        getPipeline(
          '.buildkite/pipelines/pull_request/security_solution/cloud_security_posture.yml'
        )
      );
    }

    if (
      GITHUB_PR_LABELS.includes('ci:security-genai-run-evals') ||
      GITHUB_PR_LABELS.includes('ci:security-genai-run-evals-local-prompts')
    ) {
      pipeline.push(
        getPipeline('.buildkite/pipelines/pull_request/security_solution/gen_ai_evals.yml')
      );
    }

    if (
      (await doAnyChangesMatch([
        /^x-pack\/solutions\/security\/plugins\/security_solution\/public\/asset_inventory/,
        /^x-pack\/solutions\/security\/test\/security_solution_cypress/,
      ])) ||
      GITHUB_PR_LABELS.includes('ci:all-cypress-suites')
    ) {
      pipeline.push(
        getPipeline('.buildkite/pipelines/pull_request/security_solution/asset_inventory.yml')
      );
    }

    // Check for prompt file changes and conditionally add pipeline step
    if (
      await doAnyChangesMatch([
        /^x-pack\/solutions\/security\/plugins\/elastic_assistant\/server\/lib\/prompt\/local_prompt_object\.ts$/,
        /^x-pack\/solutions\/security\/plugins\/elastic_assistant\/server\/lib\/prompt\/tool_prompts\.ts$/,
        /^x-pack\/solutions\/security\/plugins\/elastic_assistant\/server\/lib\/prompt\/defend_insight_prompts\.ts$/,
        /^x-pack\/solutions\/security\/plugins\/elastic_assistant\/server\/lib\/prompt\/prompts\.ts$/,
      ])
    ) {
      pipeline.push(getPipeline('.buildkite/pipelines/pull_request/prompt_changes.yml'));
    }

    // Run Saved Objects checks conditionally
    if (
      await doAnyChangesMatch([
        /^packages\/kbn-check-saved-objects-cli\/current_fields.json/,
        /^packages\/kbn-check-saved-objects-cli\/current_mappings.json/,
        /^src\/core\/server\/integration_tests\/ci_checks\/saved_objects\/check_registered_types.test.ts/,
      ])
    ) {
      pipeline.push(getPipeline('.buildkite/pipelines/pull_request/check_saved_objects.yml'));
    }
>>>>>>> 9618b0a9

    if (
      (await doAnyChangesMatch([
        /^packages\/kbn-babel-preset/,
        /^packages\/kbn-repo-file-maps/,
        /^src\/platform\/packages\/private\/kbn-babel-transform/,
        /^src\/platform\/packages\/private\/kbn-import-resolver/,
        /^src\/platform\/packages\/private\/kbn-jest-serializers/,
        /^src\/platform\/packages\/private\/kbn-repo-packages/,
        /^src\/platform\/packages\/shared\/kbn-babel-register/,
        /^src\/platform\/packages\/shared\/kbn-jest-benchmarks/,
        /^src\/platform\/packages\/shared\/kbn-repo-info/,
        /^src\/platform\/packages\/shared\/kbn-test/,
        /^src\/setup_node_env/,
      ])) ||
      GITHUB_PR_LABELS.includes('ci:bench-jest')
    ) {
      pipeline.push(getPipeline('.buildkite/pipelines/pull_request/jest_bench.yml'));
    }

    pipeline.push(getPipeline('.buildkite/pipelines/pull_request/ftr_bench.yml'));

    pipeline.push(getPipeline('.buildkite/pipelines/pull_request/post_build.yml'));

    emitPipeline(pipeline);
  } catch (ex) {
    console.error('Error while generating the pipeline steps: ' + ex.message, ex);
    process.exit(1);
  }
})();<|MERGE_RESOLUTION|>--- conflicted
+++ resolved
@@ -67,7 +67,6 @@
       pipeline.push(getPipeline('.buildkite/pipelines/pull_request/pick_test_groups.yml'));
     }
 
-<<<<<<< HEAD
     // if (prHasFIPSLabel()) {
     //   pipeline.push(getPipeline('.buildkite/pipelines/fips/verify_fips_enabled.yml'));
     // }
@@ -145,8 +144,8 @@
     //   /^x-pack\/platform\/plugins\/shared\/stack_connectors\/server\/connector_types\/inference/,
     // ];
     // const agentBuilderPaths = [
-    //   /^x-pack\/platform\/plugins\/shared\/onechat/,
-    //   /^x-pack\/platform\/packages\/shared\/onechat/,
+    //   /^x-pack\/platform\/plugins\/shared\/agent_builder/,
+    //   /^x-pack\/platform\/packages\/shared\/agent_builder/,
     // ];
 
     // if (
@@ -512,452 +511,6 @@
     // ) {
     //   pipeline.push(getPipeline('.buildkite/pipelines/pull_request/check_saved_objects.yml'));
     // }
-=======
-    if (prHasFIPSLabel()) {
-      pipeline.push(getPipeline('.buildkite/pipelines/fips/verify_fips_enabled.yml'));
-    }
-
-    pipeline.push(getPipeline('.buildkite/pipelines/pull_request/scout_tests.yml'));
-
-    if (await doAnyChangesMatch([/^src\/platform\/packages\/private\/kbn-handlebars/])) {
-      pipeline.push(getPipeline('.buildkite/pipelines/pull_request/kbn_handlebars.yml'));
-    }
-
-    if (
-      (await doAnyChangesMatch([
-        /^src\/platform\/plugins\/shared\/data/,
-        /^x-pack\/platform\/plugins\/shared\/actions/,
-        /^x-pack\/platform\/plugins\/shared\/alerting/,
-        /^x-pack\/platform\/plugins\/shared\/event_log/,
-        /^x-pack\/platform\/plugins\/shared\/rule_registry/,
-        /^x-pack\/platform\/plugins\/shared\/task_manager/,
-      ])) ||
-      GITHUB_PR_LABELS.includes('ci:all-cypress-suites')
-    ) {
-      pipeline.push(getPipeline('.buildkite/pipelines/pull_request/response_ops.yml'));
-    }
-
-    if (
-      (await doAnyChangesMatch([/^x-pack\/platform\/plugins\/shared\/cases/])) ||
-      GITHUB_PR_LABELS.includes('ci:all-cypress-suites')
-    ) {
-      pipeline.push(getPipeline('.buildkite/pipelines/pull_request/response_ops_cases.yml'));
-    }
-
-    if (
-      (await doAnyChangesMatch([
-        /^x-pack\/solutions\/observability\/plugins\/apm/,
-        /^src\/platform\/packages\/shared\/kbn-synthtrace/,
-      ])) ||
-      GITHUB_PR_LABELS.includes('ci:all-cypress-suites')
-    ) {
-      pipeline.push(getPipeline('.buildkite/pipelines/pull_request/apm_cypress.yml'));
-    }
-
-    if (
-      (await doAnyChangesMatch([
-        /^x-pack\/platform\/plugins\/shared\/fleet/,
-        /^x-pack\/test\/fleet_cypress/,
-      ])) ||
-      GITHUB_PR_LABELS.includes('ci:all-cypress-suites')
-    ) {
-      pipeline.push(getPipeline('.buildkite/pipelines/pull_request/fleet_cypress.yml'));
-    }
-
-    if (
-      (await doAnyChangesMatch([
-        /^x-pack\/solutions\/observability\/plugins/,
-        /^package.json/,
-        /^yarn.lock/,
-      ])) ||
-      GITHUB_PR_LABELS.includes('ci:synthetics-runner-suites')
-    ) {
-      pipeline.push(getPipeline('.buildkite/pipelines/pull_request/synthetics_plugin.yml'));
-      pipeline.push(getPipeline('.buildkite/pipelines/pull_request/uptime_plugin.yml'));
-      pipeline.push(getPipeline('.buildkite/pipelines/pull_request/exploratory_view_plugin.yml'));
-      pipeline.push(getPipeline('.buildkite/pipelines/pull_request/ux_plugin_e2e.yml'));
-    }
-
-    const aiInfraPaths = [
-      /^x-pack\/platform\/packages\/shared\/ai-infra/,
-      /^x-pack\/platform\/plugins\/shared\/ai_infra/,
-      /^x-pack\/platform\/plugins\/shared\/inference/,
-    ];
-    const aiConnectorPaths = [
-      /^x-pack\/platform\/plugins\/shared\/stack_connectors\/server\/connector_types\/bedrock/,
-      /^x-pack\/platform\/plugins\/shared\/stack_connectors\/server\/connector_types\/gemini/,
-      /^x-pack\/platform\/plugins\/shared\/stack_connectors\/server\/connector_types\/openai/,
-      /^x-pack\/platform\/plugins\/shared\/stack_connectors\/server\/connector_types\/inference/,
-    ];
-    const agentBuilderPaths = [
-      /^x-pack\/platform\/plugins\/shared\/agent_builder/,
-      /^x-pack\/platform\/packages\/shared\/agent_builder/,
-    ];
-
-    if (
-      (await doAnyChangesMatch([...aiInfraPaths, ...aiConnectorPaths])) ||
-      GITHUB_PR_LABELS.includes('ci:all-gen-ai-suites')
-    ) {
-      pipeline.push(getPipeline('.buildkite/pipelines/pull_request/ai_infra_gen_ai.yml'));
-    }
-
-    if (
-      (await doAnyChangesMatch([...aiInfraPaths, ...aiConnectorPaths, ...agentBuilderPaths])) ||
-      GITHUB_PR_LABELS.includes('agent-builder:run-smoke-tests') ||
-      GITHUB_PR_LABELS.includes('ci:all-gen-ai-suites')
-    ) {
-      pipeline.push(getPipeline('.buildkite/pipelines/pull_request/agent_builder_smoke_tests.yml'));
-    }
-
-    if (
-      GITHUB_PR_LABELS.includes('ci:build-cloud-image') &&
-      !GITHUB_PR_LABELS.includes('ci:deploy-cloud') &&
-      !GITHUB_PR_LABELS.includes('ci:cloud-deploy') &&
-      !GITHUB_PR_LABELS.includes('ci:cloud-redeploy')
-    ) {
-      pipeline.push(getPipeline('.buildkite/pipelines/pull_request/build_cloud_image.yml'));
-    }
-
-    if (
-      GITHUB_PR_LABELS.includes('ci:build-cloud-fips-image') &&
-      !GITHUB_PR_LABELS.includes('ci:deploy-cloud') &&
-      !GITHUB_PR_LABELS.includes('ci:cloud-deploy') &&
-      !GITHUB_PR_LABELS.includes('ci:cloud-redeploy')
-    ) {
-      pipeline.push(getPipeline('.buildkite/pipelines/pull_request/build_cloud_fips_image.yml'));
-    }
-
-    if (
-      GITHUB_PR_LABELS.includes('ci:deploy-cloud') ||
-      GITHUB_PR_LABELS.includes('ci:cloud-deploy') ||
-      GITHUB_PR_LABELS.includes('ci:cloud-redeploy')
-    ) {
-      pipeline.push(getPipeline('.buildkite/pipelines/pull_request/deploy_cloud.yml'));
-    }
-
-    if (GITHUB_PR_LABELS.includes('ci:build-docker-fips')) {
-      pipeline.push(getPipeline('.buildkite/pipelines/pull_request/fips.yml'));
-    }
-
-    if (GITHUB_PR_LABELS.includes('ci:entity-store-performance')) {
-      pipeline.push(
-        getPipeline('.buildkite/pipelines/pull_request/trigger_entity_store_performance.yml')
-      );
-    }
-
-    if (
-      GITHUB_PR_LABELS.includes('ci:project-deploy-elasticsearch') ||
-      GITHUB_PR_LABELS.includes('ci:project-deploy-observability') ||
-      GITHUB_PR_LABELS.includes('ci:project-deploy-log_essentials') ||
-      GITHUB_PR_LABELS.includes('ci:project-deploy-security') ||
-      GITHUB_PR_LABELS.includes('ci:project-deploy-ai4soc')
-    ) {
-      pipeline.push(getPipeline('.buildkite/pipelines/pull_request/deploy_project.yml'));
-    } else if (GITHUB_PR_LABELS.includes('ci:build-serverless-image')) {
-      pipeline.push(getPipeline('.buildkite/pipelines/pull_request/build_project.yml'));
-    }
-
-    if (
-      (await doAnyChangesMatch([/.*stor(ies|y).*/])) ||
-      GITHUB_PR_LABELS.includes('ci:build-storybooks')
-    ) {
-      pipeline.push(getPipeline('.buildkite/pipelines/pull_request/storybooks.yml'));
-    }
-
-    if (GITHUB_PR_LABELS.includes('ci:build-webpack-bundle-analyzer')) {
-      pipeline.push(getPipeline('.buildkite/pipelines/pull_request/webpack_bundle_analyzer.yml'));
-    }
-
-    if (
-      ((await doAnyChangesMatch([
-        /\.docnav\.json$/,
-        /\.apidocs\.json$/,
-        /\.devdocs\.json$/,
-        /\.mdx$/,
-        /^dev_docs\/.*(png|gif|jpg|jpeg|webp)$/,
-      ])) &&
-        process.env.GITHUB_PR_TARGET_BRANCH === 'main') ||
-      GITHUB_PR_LABELS.includes('ci:build-next-docs')
-    ) {
-      pipeline.push(getPipeline('.buildkite/pipelines/pull_request/check_next_docs.yml'));
-    }
-
-    if (
-      GITHUB_PR_LABELS.includes('ci:cypress-burn') ||
-      GITHUB_PR_LABELS.includes('ci:all-cypress-suites')
-    ) {
-      pipeline.push(
-        getPipeline('.buildkite/pipelines/pull_request/security_solution/cypress_burn.yml')
-      );
-    }
-
-    if (
-      (await doAnyChangesMatch([
-        /^src\/platform\/packages\/shared\/kbn-securitysolution-.*/,
-        /^x-pack\/solutions\/security\/packages\/kbn-securitysolution-.*/,
-        /^x-pack\/solutions\/security\/plugins\/security_solution/,
-        /^x-pack\/solutions\/security\/test\/defend_workflows_cypress/,
-        /^x-pack\/solutions\/security\/test\/security_solution_cypress/,
-        /^fleet_packages\.json/,
-      ])) ||
-      GITHUB_PR_LABELS.includes('ci:all-cypress-suites')
-    ) {
-      pipeline.push(
-        getPipeline('.buildkite/pipelines/pull_request/security_solution/defend_workflows.yml')
-      );
-    }
-
-    if (
-      (await doAnyChangesMatch([
-        /^package.json/,
-        /^src\/platform\/packages\/shared\/kbn-securitysolution-.*/,
-        /^x-pack\/solutions\/security\/packages\/kbn-securitysolution-.*/,
-        /^x-pack\/platform\/plugins\/shared\/alerting/,
-        /^x-pack\/platform\/plugins\/shared\/data_views\/common/,
-        /^x-pack\/solutions\/security\/plugins\/lists/,
-        /^x-pack\/platform\/plugins\/shared\/rule_registry\/common/,
-        /^x-pack\/solutions\/security\/plugins\/security_solution/,
-        /^x-pack\/solutions\/security\/plugins\/security_solution_ess/,
-        /^x-pack\/solutions\/security\/plugins\/security_solution_serverless/,
-        /^x-pack\/platform\/plugins\/shared\/task_manager/,
-        /^x-pack\/platform\/plugins\/shared\/timelines/,
-        /^x-pack\/platform\/plugins\/shared\/triggers_actions_ui\/public\/application\/sections\/action_connector_form/,
-        /^x-pack\/platform\/plugins\/shared\/triggers_actions_ui\/public\/application\/context\/actions_connectors_context\.tsx/,
-        /^x-pack\/platform\/plugins\/shared\/triggers_actions_ui\/server\/connector_types\/openai/,
-        /^x-pack\/platform\/plugins\/shared\/triggers_actions_ui\/server\/connector_types\/bedrock/,
-        /^x-pack\/platform\/plugins\/shared\/usage_collection\/public/,
-        /^x-pack\/solutions\/security\/plugins\/elastic_assistant/,
-        /^x-pack\/solutions\/security\/packages/,
-        /^x-pack\/platform\/packages\/shared\/kbn-elastic-assistant/,
-        /^x-pack\/platform\/packages\/shared\/kbn-elastic-assistant-common/,
-        /^x-pack\/test\/functional\/es_archives\/security_solution/,
-        /^x-pack\/solutions\/security\/test\/security_solution_cypress/,
-      ])) ||
-      GITHUB_PR_LABELS.includes('ci:all-cypress-suites')
-    ) {
-      pipeline.push(
-        getPipeline('.buildkite/pipelines/pull_request/security_solution/ai_assistant.yml')
-      );
-      pipeline.push(getPipeline('.buildkite/pipelines/pull_request/security_solution/ai4dsoc.yml'));
-      pipeline.push(
-        getPipeline('.buildkite/pipelines/pull_request/security_solution/automatic_import.yml')
-      );
-      pipeline.push(
-        getPipeline('.buildkite/pipelines/pull_request/security_solution/detection_engine.yml')
-      );
-      pipeline.push(
-        getPipeline('.buildkite/pipelines/pull_request/security_solution/entity_analytics.yml')
-      );
-      pipeline.push(
-        getPipeline('.buildkite/pipelines/pull_request/security_solution/rule_management.yml')
-      );
-    }
-
-    if (
-      (await doAnyChangesMatch([
-        /^package.json/,
-        /^src\/platform\/packages\/shared\/kbn-discover-utils/,
-        /^src\/platform\/packages\/shared\/kbn-doc-links/,
-        /^src\/platform\/packages\/shared\/kbn-dom-drag-drop/,
-        /^src\/platform\/packages\/shared\/kbn-es-query/,
-        /^src\/platform\/packages\/shared\/kbn-i18n/,
-        /^src\/platform\/packages\/shared\/kbn-i18n-react/,
-        /^src\/platform\/packages\/shared\/kbn-grouping/,
-        /^src\/platform\/packages\/shared\/kbn-resizable-layout/,
-        /^src\/platform\/packages\/shared\/kbn-rison/,
-        /^src\/platform\/packages\/shared\/kbn-rule-data-utils/,
-        /^src\/platform\/packages\/shared\/kbn-safer-lodash-set/,
-        /^src\/platform\/packages\/shared\/kbn-search-types/,
-        /^src\/platform\/packages\/shared\/kbn-securitysolution-.*/,
-        /^x-pack\/solutions\/security\/packages\/kbn-securitysolution-.*/,
-        /^src\/platform\/packages\/shared\/kbn-securitysolution-ecs/,
-        /^x-pack\/solutions\/security\/packages\/kbn-securitysolution-io-ts-alerting-types/,
-        /^x-pack\/solutions\/security\/packages\/kbn-securitysolution-io-ts-list-types/,
-        /^x-pack\/solutions\/security\/packages\/kbn-securitysolution-list-hooks/,
-        /^x-pack\/solutions\/security\/packages\/kbn-securitysolution-t-grid/,
-        /^src\/platform\/packages\/shared\/kbn-ui-theme/,
-        /^src\/platform\/packages\/shared\/kbn-utility-types/,
-        /^src\/platform\/packages\/shared\/react/,
-        /^src\/platform\/packages\/shared\/shared-ux/,
-        /^src\/core/,
-        /^src\/platform\/plugins\/shared\/charts/,
-        /^src\/platform\/plugins\/shared\/controls/,
-        /^src\/platform\/plugins\/shared\/dashboard/,
-        /^src\/platform\/plugins\/shared\/data/,
-        /^src\/platform\/plugins\/shared\/data_views/,
-        /^src\/platform\/plugins\/shared\/discover/,
-        /^src\/platform\/plugins\/shared\/field_formats/,
-        /^src\/platform\/plugins\/shared\/inspector/,
-        /^src\/platform\/plugins\/shared\/kibana_react/,
-        /^src\/platform\/plugins\/shared\/kibana_utils/,
-        /^src\/platform\/plugins\/shared\/saved_search/,
-        /^src\/platform\/plugins\/shared\/ui_actions/,
-        /^src\/platform\/plugins\/shared\/unified_histogram/,
-        /^src\/platform\/plugins\/shared\/unified_search/,
-        /^x-pack\/platform\/packages\/shared\/kbn-elastic-assistant/,
-        /^x-pack\/platform\/packages\/shared\/kbn-elastic-assistant-common/,
-        /^x-pack\/solutions\/security\/packages/,
-        /^x-pack\/platform\/plugins\/shared\/alerting/,
-        /^x-pack\/platform\/plugins\/shared\/cases/,
-        /^x-pack\/platform\/plugins\/shared\/data_views\/common/,
-        /^x-pack\/solutions\/security\/plugins\/elastic_assistant/,
-        /^x-pack\/solutions\/security\/plugins\/lists/,
-        /^x-pack\/platform\/plugins\/shared\/rule_registry\/common/,
-        /^x-pack\/solutions\/security\/plugins\/security_solution/,
-        /^x-pack\/solutions\/security\/plugins\/security_solution_ess/,
-        /^x-pack\/solutions\/security\/plugins\/security_solution_serverless/,
-        /^x-pack\/platform\/plugins\/shared\/task_manager/,
-        /^x-pack\/solutions\/security\/plugins\/threat_intelligence/,
-        /^x-pack\/platform\/plugins\/shared\/timelines/,
-        /^x-pack\/platform\/plugins\/shared\/triggers_actions_ui/,
-        /^x-pack\/platform\/plugins\/shared\/usage_collection\/public/,
-        /^x-pack\/test\/functional\/es_archives\/security_solution/,
-        /^x-pack\/solutions\/security\/test\/security_solution_cypress/,
-      ])) ||
-      GITHUB_PR_LABELS.includes('ci:all-cypress-suites')
-    ) {
-      pipeline.push(getPipeline('.buildkite/pipelines/pull_request/security_solution/explore.yml'));
-    }
-
-    if (
-      (await doAnyChangesMatch([
-        /^package.json/,
-        /^src\/platform\/packages\/shared\/kbn-discover-utils/,
-        /^src\/platform\/packages\/shared\/kbn-doc-links/,
-        /^src\/platform\/packages\/shared\/kbn-dom-drag-drop/,
-        /^src\/platform\/packages\/shared\/kbn-es-query/,
-        /^src\/platform\/packages\/shared\/kbn-i18n/,
-        /^src\/platform\/packages\/shared\/kbn-i18n-react/,
-        /^src\/platform\/packages\/shared\/kbn-grouping/,
-        /^src\/platform\/packages\/shared\/kbn-resizable-layout/,
-        /^src\/platform\/packages\/shared\/kbn-rison/,
-        /^src\/platform\/packages\/shared\/kbn-rule-data-utils/,
-        /^src\/platform\/packages\/shared\/kbn-safer-lodash-set/,
-        /^src\/platform\/packages\/shared\/kbn-search-types/,
-        /^src\/platform\/packages\/shared\/kbn-securitysolution-ecs/,
-        /^x-pack\/solutions\/security\/packages\/kbn-securitysolution-io-ts-alerting-types/,
-        /^x-pack\/solutions\/security\/packages\/kbn-securitysolution-io-ts-list-types/,
-        /^x-pack\/solutions\/security\/packages\/kbn-securitysolution-list-hooks/,
-        /^x-pack\/solutions\/security\/packages\/kbn-securitysolution-t-grid/,
-        /^src\/platform\/packages\/shared\/kbn-ui-theme/,
-        /^src\/platform\/packages\/shared\/kbn-utility-types/,
-        /^src\/platform\/packages\/shared\/react/,
-        /^src\/platform\/packages\/shared\/shared-ux/,
-        /^src\/core/,
-        /^src\/platform\/plugins\/shared\/charts/,
-        /^src\/platform\/plugins\/shared\/controls/,
-        /^src\/platform\/plugins\/shared\/data/,
-        /^src\/platform\/plugins\/shared\/data_views/,
-        /^src\/platform\/plugins\/shared\/discover/,
-        /^src\/platform\/plugins\/shared\/field_formats/,
-        /^src\/platform\/plugins\/shared\/inspector/,
-        /^src\/platform\/plugins\/shared\/kibana_react/,
-        /^src\/platform\/plugins\/shared\/kibana_utils/,
-        /^src\/platform\/plugins\/shared\/saved_search/,
-        /^src\/platform\/plugins\/shared\/ui_actions/,
-        /^src\/platform\/plugins\/shared\/unified_histogram/,
-        /^src\/platform\/plugins\/shared\/unified_search/,
-        /^x-pack\/platform\/packages\/shared\/kbn-elastic-assistant/,
-        /^x-pack\/platform\/packages\/shared\/kbn-elastic-assistant-common/,
-        /^x-pack\/solutions\/security\/packages/,
-        /^x-pack\/platform\/plugins\/shared\/alerting/,
-        /^x-pack\/platform\/plugins\/shared\/cases/,
-        /^x-pack\/platform\/plugins\/shared\/data_views\/common/,
-        /^x-pack\/solutions\/security\/plugins\/elastic_assistant/,
-        /^x-pack\/solutions\/security\/plugins\/lists/,
-        /^x-pack\/platform\/plugins\/shared\/rule_registry\/common/,
-        /^x-pack\/solutions\/security\/plugins\/security_solution/,
-        /^x-pack\/solutions\/security\/plugins\/security_solution_ess/,
-        /^x-pack\/solutions\/security\/plugins\/security_solution_serverless/,
-        /^x-pack\/platform\/plugins\/shared\/task_manager/,
-        /^x-pack\/solutions\/security\/plugins\/threat_intelligence/,
-        /^x-pack\/platform\/plugins\/shared\/timelines/,
-        /^x-pack\/platform\/plugins\/shared\/triggers_actions_ui/,
-        /^x-pack\/platform\/plugins\/shared\/usage_collection\/public/,
-        /^x-pack\/test\/functional\/es_archives\/security_solution/,
-        /^x-pack\/solutions\/security\/test\/security_solution_cypress/,
-      ])) ||
-      GITHUB_PR_LABELS.includes('ci:all-cypress-suites')
-    ) {
-      pipeline.push(
-        getPipeline('.buildkite/pipelines/pull_request/security_solution/investigations.yml')
-      );
-    }
-
-    if (
-      ((await doAnyChangesMatch([
-        /^x-pack\/platform\/plugins\/shared\/osquery/,
-        /^x-pack\/solutions\/security\/test\/osquery_cypress/,
-        /^x-pack\/solutions\/security\/plugins\/security_solution/,
-      ])) ||
-        GITHUB_PR_LABELS.includes('ci:all-cypress-suites')) &&
-      !GITHUB_PR_LABELS.includes('ci:skip-cypress-osquery')
-    ) {
-      pipeline.push(
-        getPipeline('.buildkite/pipelines/pull_request/security_solution/osquery_cypress.yml')
-      );
-    }
-
-    if (
-      (await doAnyChangesMatch([
-        /^x-pack\/packages\/kbn-cloud-security-posture/,
-        /^x-pack\/solutions\/security\/plugins\/cloud_security_posture/,
-        /^x-pack\/solutions\/security\/plugins\/security_solution/,
-        /^x-pack\/solutions\/security\/test\/security_solution_cypress/,
-      ])) ||
-      GITHUB_PR_LABELS.includes('ci:all-cypress-suites')
-    ) {
-      pipeline.push(
-        getPipeline(
-          '.buildkite/pipelines/pull_request/security_solution/cloud_security_posture.yml'
-        )
-      );
-    }
-
-    if (
-      GITHUB_PR_LABELS.includes('ci:security-genai-run-evals') ||
-      GITHUB_PR_LABELS.includes('ci:security-genai-run-evals-local-prompts')
-    ) {
-      pipeline.push(
-        getPipeline('.buildkite/pipelines/pull_request/security_solution/gen_ai_evals.yml')
-      );
-    }
-
-    if (
-      (await doAnyChangesMatch([
-        /^x-pack\/solutions\/security\/plugins\/security_solution\/public\/asset_inventory/,
-        /^x-pack\/solutions\/security\/test\/security_solution_cypress/,
-      ])) ||
-      GITHUB_PR_LABELS.includes('ci:all-cypress-suites')
-    ) {
-      pipeline.push(
-        getPipeline('.buildkite/pipelines/pull_request/security_solution/asset_inventory.yml')
-      );
-    }
-
-    // Check for prompt file changes and conditionally add pipeline step
-    if (
-      await doAnyChangesMatch([
-        /^x-pack\/solutions\/security\/plugins\/elastic_assistant\/server\/lib\/prompt\/local_prompt_object\.ts$/,
-        /^x-pack\/solutions\/security\/plugins\/elastic_assistant\/server\/lib\/prompt\/tool_prompts\.ts$/,
-        /^x-pack\/solutions\/security\/plugins\/elastic_assistant\/server\/lib\/prompt\/defend_insight_prompts\.ts$/,
-        /^x-pack\/solutions\/security\/plugins\/elastic_assistant\/server\/lib\/prompt\/prompts\.ts$/,
-      ])
-    ) {
-      pipeline.push(getPipeline('.buildkite/pipelines/pull_request/prompt_changes.yml'));
-    }
-
-    // Run Saved Objects checks conditionally
-    if (
-      await doAnyChangesMatch([
-        /^packages\/kbn-check-saved-objects-cli\/current_fields.json/,
-        /^packages\/kbn-check-saved-objects-cli\/current_mappings.json/,
-        /^src\/core\/server\/integration_tests\/ci_checks\/saved_objects\/check_registered_types.test.ts/,
-      ])
-    ) {
-      pipeline.push(getPipeline('.buildkite/pipelines/pull_request/check_saved_objects.yml'));
-    }
->>>>>>> 9618b0a9
 
     if (
       (await doAnyChangesMatch([
