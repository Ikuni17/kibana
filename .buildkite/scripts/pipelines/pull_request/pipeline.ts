/*
 * Copyright Elasticsearch B.V. and/or licensed to Elasticsearch B.V. under one
 * or more contributor license agreements. Licensed under the "Elastic License
 * 2.0", the "GNU Affero General Public License v3.0 only", and the "Server Side
 * Public License v 1"; you may not use this file except in compliance with, at
 * your election, the "Elastic License 2.0", the "GNU Affero General Public
 * License v3.0 only", or the "Server Side Public License, v 1".
 */

/* eslint "no-restricted-syntax": [
            "error",
            {
                "selector": "CallExpression[callee.object.name='console'][callee.property.name!=/^(warn|error)$/]",
                "message": "Debug logging to stdout in this file will attempt to upload the log message as yaml to buildkite, which might result in pipeline syntax error. Use emitPipeline() to upload steps, or log to stderr."
            }
        ] */

import prConfigs from '../../../pull_requests.json';
import { runPreBuild } from './pre_build';
import {
  areChangesSkippable,
  doAnyChangesMatch,
  getAgentImageConfig,
  emitPipeline,
  getPipeline,
<<<<<<< HEAD
  prHasFIPSLabel,
=======
>>>>>>> 61533f30
} from '#pipeline-utils';

const prConfig = prConfigs.jobs.find((job) => job.pipelineSlug === 'kibana-pull-request');
const emptyStep = `steps: []`;

if (!prConfig) {
  console.error(`'kibana-pull-request' pipeline not found in .buildkite/pull_requests.json`);
  process.exit(1);
}

const GITHUB_PR_LABELS = process.env.GITHUB_PR_LABELS ?? '';
const REQUIRED_PATHS = prConfig.always_require_ci_on_changed!.map((r) => new RegExp(r, 'i'));
const SKIPPABLE_PR_MATCHERS = prConfig.skip_ci_on_only_changed!.map((r) => new RegExp(r, 'i'));
<<<<<<< HEAD
=======
const FTR_ENABLE_FIPS_AGENT = process.env.FTR_ENABLE_FIPS_AGENT?.toLowerCase() === 'true';
>>>>>>> 61533f30

(async () => {
  const pipeline: string[] = [];

  try {
    const skippable = await areChangesSkippable(SKIPPABLE_PR_MATCHERS, REQUIRED_PATHS);

    if (skippable) {
      emitPipeline([emptyStep]);
      return;
    }

    pipeline.push(getAgentImageConfig({ returnYaml: true }));

    const onlyRunQuickChecks = await areChangesSkippable([/^renovate\.json$/], REQUIRED_PATHS);
    if (onlyRunQuickChecks) {
      pipeline.push(getPipeline('.buildkite/pipelines/pull_request/renovate.yml', false));
      console.warn('Isolated changes to renovate.json. Skipping main PR pipeline.');
      emitPipeline(pipeline);
      return;
    }

    if (GITHUB_PR_LABELS.includes('ci:beta-faster-pr-build')) {
      await runPreBuild();
      pipeline.push(getPipeline('.buildkite/pipelines/pull_request/base_merged_phases.yml', false));
    } else {
      pipeline.push(getPipeline('.buildkite/pipelines/pull_request/base.yml', false));
      pipeline.push(getPipeline('.buildkite/pipelines/pull_request/pick_test_groups.yml'));
    }

<<<<<<< HEAD
    if (prHasFIPSLabel()) {
=======
    if (FTR_ENABLE_FIPS_AGENT || GITHUB_PR_LABELS.includes('ci:enable-fips-agent')) {
>>>>>>> 61533f30
      pipeline.push(getPipeline('.buildkite/pipelines/fips/verify_fips_enabled.yml'));
    }

    pipeline.push(getPipeline('.buildkite/pipelines/pull_request/scout_tests.yml'));

    if (await doAnyChangesMatch([/^src\/platform\/packages\/private\/kbn-handlebars/])) {
      pipeline.push(getPipeline('.buildkite/pipelines/pull_request/kbn_handlebars.yml'));
    }

    if (
      (await doAnyChangesMatch([
        /^src\/platform\/plugins\/shared\/data/,
        /^x-pack\/platform\/plugins\/shared\/actions/,
        /^x-pack\/platform\/plugins\/shared\/alerting/,
        /^x-pack\/platform\/plugins\/shared\/event_log/,
        /^x-pack\/platform\/plugins\/shared\/rule_registry/,
        /^x-pack\/platform\/plugins\/shared\/task_manager/,
      ])) ||
      GITHUB_PR_LABELS.includes('ci:all-cypress-suites')
    ) {
      pipeline.push(getPipeline('.buildkite/pipelines/pull_request/response_ops.yml'));
    }

    if (
      (await doAnyChangesMatch([/^x-pack\/platform\/plugins\/shared\/cases/])) ||
      GITHUB_PR_LABELS.includes('ci:all-cypress-suites')
    ) {
      pipeline.push(getPipeline('.buildkite/pipelines/pull_request/response_ops_cases.yml'));
    }

    if (
      (await doAnyChangesMatch([
        /^x-pack\/solutions\/observability\/plugins\/apm/,
        /^src\/platform\/packages\/shared\/kbn-apm-synthtrace/,
      ])) ||
      GITHUB_PR_LABELS.includes('ci:all-cypress-suites')
    ) {
      pipeline.push(getPipeline('.buildkite/pipelines/pull_request/apm_cypress.yml'));
    }

    if (
      (await doAnyChangesMatch([
        /^x-pack\/platform\/plugins\/shared\/fleet/,
        /^x-pack\/test\/fleet_cypress/,
      ])) ||
      GITHUB_PR_LABELS.includes('ci:all-cypress-suites')
    ) {
      pipeline.push(getPipeline('.buildkite/pipelines/pull_request/fleet_cypress.yml'));
    }

    if (
      (await doAnyChangesMatch([
        /^x-pack\/solutions\/observability\/plugins/,
        /^package.json/,
        /^yarn.lock/,
      ])) ||
      GITHUB_PR_LABELS.includes('ci:synthetics-runner-suites')
    ) {
      pipeline.push(getPipeline('.buildkite/pipelines/pull_request/synthetics_plugin.yml'));
      pipeline.push(getPipeline('.buildkite/pipelines/pull_request/uptime_plugin.yml'));
      pipeline.push(getPipeline('.buildkite/pipelines/pull_request/exploratory_view_plugin.yml'));
      pipeline.push(getPipeline('.buildkite/pipelines/pull_request/ux_plugin_e2e.yml'));
    }

    const aiInfraPaths = [
      /^x-pack\/platform\/packages\/shared\/ai-infra/,
      /^x-pack\/platform\/plugins\/shared\/ai_infra/,
      /^x-pack\/platform\/plugins\/shared\/inference/,
    ];
    const aiConnectorPaths = [
      /^x-pack\/platform\/plugins\/shared\/stack_connectors\/server\/connector_types\/bedrock/,
      /^x-pack\/platform\/plugins\/shared\/stack_connectors\/server\/connector_types\/gemini/,
      /^x-pack\/platform\/plugins\/shared\/stack_connectors\/server\/connector_types\/openai/,
      /^x-pack\/platform\/plugins\/shared\/stack_connectors\/server\/connector_types\/inference/,
    ];
    const agentBuilderPaths = [
      /^x-pack\/platform\/plugins\/shared\/onechat/,
      /^x-pack\/platform\/packages\/shared\/onechat/,
    ];

    if (
      (await doAnyChangesMatch([...aiInfraPaths, ...aiConnectorPaths])) ||
      GITHUB_PR_LABELS.includes('ci:all-gen-ai-suites')
    ) {
      pipeline.push(getPipeline('.buildkite/pipelines/pull_request/ai_infra_gen_ai.yml'));
    }

    if (
      (await doAnyChangesMatch([...aiInfraPaths, ...aiConnectorPaths, ...agentBuilderPaths])) ||
      GITHUB_PR_LABELS.includes('agent-builder:run-smoke-tests') ||
      GITHUB_PR_LABELS.includes('ci:all-gen-ai-suites')
    ) {
      pipeline.push(getPipeline('.buildkite/pipelines/pull_request/agent_builder_smoke_tests.yml'));
    }

    if (
      GITHUB_PR_LABELS.includes('ci:build-cloud-image') &&
      !GITHUB_PR_LABELS.includes('ci:deploy-cloud') &&
      !GITHUB_PR_LABELS.includes('ci:cloud-deploy') &&
      !GITHUB_PR_LABELS.includes('ci:cloud-redeploy')
    ) {
      pipeline.push(getPipeline('.buildkite/pipelines/pull_request/build_cloud_image.yml'));
    }

    if (
      GITHUB_PR_LABELS.includes('ci:build-cloud-fips-image') &&
      !GITHUB_PR_LABELS.includes('ci:deploy-cloud') &&
      !GITHUB_PR_LABELS.includes('ci:cloud-deploy') &&
      !GITHUB_PR_LABELS.includes('ci:cloud-redeploy')
    ) {
      pipeline.push(getPipeline('.buildkite/pipelines/pull_request/build_cloud_fips_image.yml'));
    }

    if (
      GITHUB_PR_LABELS.includes('ci:deploy-cloud') ||
      GITHUB_PR_LABELS.includes('ci:cloud-deploy') ||
      GITHUB_PR_LABELS.includes('ci:cloud-redeploy')
    ) {
      pipeline.push(getPipeline('.buildkite/pipelines/pull_request/deploy_cloud.yml'));
    }

    if (GITHUB_PR_LABELS.includes('ci:build-docker-fips')) {
      pipeline.push(getPipeline('.buildkite/pipelines/pull_request/fips.yml'));
    }

    if (
      GITHUB_PR_LABELS.includes('ci:project-deploy-elasticsearch') ||
      GITHUB_PR_LABELS.includes('ci:project-deploy-observability') ||
      GITHUB_PR_LABELS.includes('ci:project-deploy-log_essentials') ||
      GITHUB_PR_LABELS.includes('ci:project-deploy-security') ||
      GITHUB_PR_LABELS.includes('ci:project-deploy-ai4soc')
    ) {
      pipeline.push(getPipeline('.buildkite/pipelines/pull_request/deploy_project.yml'));
    } else if (GITHUB_PR_LABELS.includes('ci:build-serverless-image')) {
      pipeline.push(getPipeline('.buildkite/pipelines/pull_request/build_project.yml'));
    }

    if (
      (await doAnyChangesMatch([/.*stor(ies|y).*/])) ||
      GITHUB_PR_LABELS.includes('ci:build-storybooks')
    ) {
      pipeline.push(getPipeline('.buildkite/pipelines/pull_request/storybooks.yml'));
    }

    if (GITHUB_PR_LABELS.includes('ci:build-webpack-bundle-analyzer')) {
      pipeline.push(getPipeline('.buildkite/pipelines/pull_request/webpack_bundle_analyzer.yml'));
    }

    if (
      ((await doAnyChangesMatch([
        /\.docnav\.json$/,
        /\.apidocs\.json$/,
        /\.devdocs\.json$/,
        /\.mdx$/,
        /^dev_docs\/.*(png|gif|jpg|jpeg|webp)$/,
      ])) &&
        process.env.GITHUB_PR_TARGET_BRANCH === 'main') ||
      GITHUB_PR_LABELS.includes('ci:build-next-docs')
    ) {
      pipeline.push(getPipeline('.buildkite/pipelines/pull_request/check_next_docs.yml'));
    }

    if (
      GITHUB_PR_LABELS.includes('ci:cypress-burn') ||
      GITHUB_PR_LABELS.includes('ci:all-cypress-suites')
    ) {
      pipeline.push(
        getPipeline('.buildkite/pipelines/pull_request/security_solution/cypress_burn.yml')
      );
    }

    if (
      (await doAnyChangesMatch([
        /^src\/platform\/packages\/shared\/kbn-securitysolution-.*/,
        /^x-pack\/solutions\/security\/packages\/kbn-securitysolution-.*/,
        /^x-pack\/solutions\/security\/plugins\/security_solution/,
        /^x-pack\/solutions\/security\/test\/defend_workflows_cypress/,
        /^x-pack\/solutions\/security\/test\/security_solution_cypress/,
        /^fleet_packages\.json/,
      ])) ||
      GITHUB_PR_LABELS.includes('ci:all-cypress-suites')
    ) {
      pipeline.push(
        getPipeline('.buildkite/pipelines/pull_request/security_solution/defend_workflows.yml')
      );
    }

    if (
      (await doAnyChangesMatch([
        /^package.json/,
        /^src\/platform\/packages\/shared\/kbn-securitysolution-.*/,
        /^x-pack\/solutions\/security\/packages\/kbn-securitysolution-.*/,
        /^x-pack\/platform\/plugins\/shared\/alerting/,
        /^x-pack\/platform\/plugins\/shared\/data_views\/common/,
        /^x-pack\/solutions\/security\/plugins\/lists/,
        /^x-pack\/platform\/plugins\/shared\/rule_registry\/common/,
        /^x-pack\/solutions\/security\/plugins\/security_solution/,
        /^x-pack\/solutions\/security\/plugins\/security_solution_ess/,
        /^x-pack\/solutions\/security\/plugins\/security_solution_serverless/,
        /^x-pack\/platform\/plugins\/shared\/task_manager/,
        /^x-pack\/platform\/plugins\/shared\/timelines/,
        /^x-pack\/platform\/plugins\/shared\/triggers_actions_ui\/public\/application\/sections\/action_connector_form/,
        /^x-pack\/platform\/plugins\/shared\/triggers_actions_ui\/public\/application\/context\/actions_connectors_context\.tsx/,
        /^x-pack\/platform\/plugins\/shared\/triggers_actions_ui\/server\/connector_types\/openai/,
        /^x-pack\/platform\/plugins\/shared\/triggers_actions_ui\/server\/connector_types\/bedrock/,
        /^x-pack\/platform\/plugins\/shared\/usage_collection\/public/,
        /^x-pack\/solutions\/security\/plugins\/elastic_assistant/,
        /^x-pack\/solutions\/security\/packages/,
        /^x-pack\/platform\/packages\/shared\/kbn-elastic-assistant/,
        /^x-pack\/platform\/packages\/shared\/kbn-elastic-assistant-common/,
        /^x-pack\/test\/functional\/es_archives\/security_solution/,
        /^x-pack\/solutions\/security\/test\/security_solution_cypress/,
      ])) ||
      GITHUB_PR_LABELS.includes('ci:all-cypress-suites')
    ) {
      pipeline.push(
        getPipeline('.buildkite/pipelines/pull_request/security_solution/ai_assistant.yml')
      );
      pipeline.push(getPipeline('.buildkite/pipelines/pull_request/security_solution/ai4dsoc.yml'));
      pipeline.push(
        getPipeline('.buildkite/pipelines/pull_request/security_solution/automatic_import.yml')
      );
      pipeline.push(
        getPipeline('.buildkite/pipelines/pull_request/security_solution/detection_engine.yml')
      );
      pipeline.push(
        getPipeline('.buildkite/pipelines/pull_request/security_solution/entity_analytics.yml')
      );
      pipeline.push(
        getPipeline('.buildkite/pipelines/pull_request/security_solution/rule_management.yml')
      );
    }

    if (
      (await doAnyChangesMatch([
        /^package.json/,
        /^src\/platform\/packages\/shared\/kbn-discover-utils/,
        /^src\/platform\/packages\/shared\/kbn-doc-links/,
        /^src\/platform\/packages\/shared\/kbn-dom-drag-drop/,
        /^src\/platform\/packages\/shared\/kbn-es-query/,
        /^src\/platform\/packages\/shared\/kbn-i18n/,
        /^src\/platform\/packages\/shared\/kbn-i18n-react/,
        /^src\/platform\/packages\/shared\/kbn-grouping/,
        /^src\/platform\/packages\/shared\/kbn-resizable-layout/,
        /^src\/platform\/packages\/shared\/kbn-rison/,
        /^src\/platform\/packages\/shared\/kbn-rule-data-utils/,
        /^src\/platform\/packages\/shared\/kbn-safer-lodash-set/,
        /^src\/platform\/packages\/shared\/kbn-search-types/,
        /^src\/platform\/packages\/shared\/kbn-securitysolution-.*/,
        /^x-pack\/solutions\/security\/packages\/kbn-securitysolution-.*/,
        /^src\/platform\/packages\/shared\/kbn-securitysolution-ecs/,
        /^x-pack\/solutions\/security\/packages\/kbn-securitysolution-io-ts-alerting-types/,
        /^x-pack\/solutions\/security\/packages\/kbn-securitysolution-io-ts-list-types/,
        /^x-pack\/solutions\/security\/packages\/kbn-securitysolution-list-hooks/,
        /^x-pack\/solutions\/security\/packages\/kbn-securitysolution-t-grid/,
        /^src\/platform\/packages\/shared\/kbn-ui-theme/,
        /^src\/platform\/packages\/shared\/kbn-utility-types/,
        /^src\/platform\/packages\/shared\/react/,
        /^src\/platform\/packages\/shared\/shared-ux/,
        /^src\/core/,
        /^src\/platform\/plugins\/shared\/charts/,
        /^src\/platform\/plugins\/shared\/controls/,
        /^src\/platform\/plugins\/shared\/dashboard/,
        /^src\/platform\/plugins\/shared\/data/,
        /^src\/platform\/plugins\/shared\/data_views/,
        /^src\/platform\/plugins\/shared\/discover/,
        /^src\/platform\/plugins\/shared\/field_formats/,
        /^src\/platform\/plugins\/shared\/inspector/,
        /^src\/platform\/plugins\/shared\/kibana_react/,
        /^src\/platform\/plugins\/shared\/kibana_utils/,
        /^src\/platform\/plugins\/shared\/saved_search/,
        /^src\/platform\/plugins\/shared\/ui_actions/,
        /^src\/platform\/plugins\/shared\/unified_histogram/,
        /^src\/platform\/plugins\/shared\/unified_search/,
        /^x-pack\/platform\/packages\/shared\/kbn-elastic-assistant/,
        /^x-pack\/platform\/packages\/shared\/kbn-elastic-assistant-common/,
        /^x-pack\/solutions\/security\/packages/,
        /^x-pack\/platform\/plugins\/shared\/alerting/,
        /^x-pack\/platform\/plugins\/shared\/cases/,
        /^x-pack\/platform\/plugins\/shared\/data_views\/common/,
        /^x-pack\/solutions\/security\/plugins\/elastic_assistant/,
        /^x-pack\/solutions\/security\/plugins\/lists/,
        /^x-pack\/platform\/plugins\/shared\/rule_registry\/common/,
        /^x-pack\/solutions\/security\/plugins\/security_solution/,
        /^x-pack\/solutions\/security\/plugins\/security_solution_ess/,
        /^x-pack\/solutions\/security\/plugins\/security_solution_serverless/,
        /^x-pack\/platform\/plugins\/shared\/task_manager/,
        /^x-pack\/solutions\/security\/plugins\/threat_intelligence/,
        /^x-pack\/platform\/plugins\/shared\/timelines/,
        /^x-pack\/platform\/plugins\/shared\/triggers_actions_ui/,
        /^x-pack\/platform\/plugins\/shared\/usage_collection\/public/,
        /^x-pack\/test\/functional\/es_archives\/security_solution/,
        /^x-pack\/solutions\/security\/test\/security_solution_cypress/,
      ])) ||
      GITHUB_PR_LABELS.includes('ci:all-cypress-suites')
    ) {
      pipeline.push(getPipeline('.buildkite/pipelines/pull_request/security_solution/explore.yml'));
    }

    if (
      (await doAnyChangesMatch([
        /^package.json/,
        /^src\/platform\/packages\/shared\/kbn-discover-utils/,
        /^src\/platform\/packages\/shared\/kbn-doc-links/,
        /^src\/platform\/packages\/shared\/kbn-dom-drag-drop/,
        /^src\/platform\/packages\/shared\/kbn-es-query/,
        /^src\/platform\/packages\/shared\/kbn-i18n/,
        /^src\/platform\/packages\/shared\/kbn-i18n-react/,
        /^src\/platform\/packages\/shared\/kbn-grouping/,
        /^src\/platform\/packages\/shared\/kbn-resizable-layout/,
        /^src\/platform\/packages\/shared\/kbn-rison/,
        /^src\/platform\/packages\/shared\/kbn-rule-data-utils/,
        /^src\/platform\/packages\/shared\/kbn-safer-lodash-set/,
        /^src\/platform\/packages\/shared\/kbn-search-types/,
        /^src\/platform\/packages\/shared\/kbn-securitysolution-ecs/,
        /^x-pack\/solutions\/security\/packages\/kbn-securitysolution-io-ts-alerting-types/,
        /^x-pack\/solutions\/security\/packages\/kbn-securitysolution-io-ts-list-types/,
        /^x-pack\/solutions\/security\/packages\/kbn-securitysolution-list-hooks/,
        /^x-pack\/solutions\/security\/packages\/kbn-securitysolution-t-grid/,
        /^src\/platform\/packages\/shared\/kbn-ui-theme/,
        /^src\/platform\/packages\/shared\/kbn-utility-types/,
        /^src\/platform\/packages\/shared\/react/,
        /^src\/platform\/packages\/shared\/shared-ux/,
        /^src\/core/,
        /^src\/platform\/plugins\/shared\/charts/,
        /^src\/platform\/plugins\/shared\/controls/,
        /^src\/platform\/plugins\/shared\/data/,
        /^src\/platform\/plugins\/shared\/data_views/,
        /^src\/platform\/plugins\/shared\/discover/,
        /^src\/platform\/plugins\/shared\/field_formats/,
        /^src\/platform\/plugins\/shared\/inspector/,
        /^src\/platform\/plugins\/shared\/kibana_react/,
        /^src\/platform\/plugins\/shared\/kibana_utils/,
        /^src\/platform\/plugins\/shared\/saved_search/,
        /^src\/platform\/plugins\/shared\/ui_actions/,
        /^src\/platform\/plugins\/shared\/unified_histogram/,
        /^src\/platform\/plugins\/shared\/unified_search/,
        /^x-pack\/platform\/packages\/shared\/kbn-elastic-assistant/,
        /^x-pack\/platform\/packages\/shared\/kbn-elastic-assistant-common/,
        /^x-pack\/solutions\/security\/packages/,
        /^x-pack\/platform\/plugins\/shared\/alerting/,
        /^x-pack\/platform\/plugins\/shared\/cases/,
        /^x-pack\/platform\/plugins\/shared\/data_views\/common/,
        /^x-pack\/solutions\/security\/plugins\/elastic_assistant/,
        /^x-pack\/solutions\/security\/plugins\/lists/,
        /^x-pack\/platform\/plugins\/shared\/rule_registry\/common/,
        /^x-pack\/solutions\/security\/plugins\/security_solution/,
        /^x-pack\/solutions\/security\/plugins\/security_solution_ess/,
        /^x-pack\/solutions\/security\/plugins\/security_solution_serverless/,
        /^x-pack\/platform\/plugins\/shared\/task_manager/,
        /^x-pack\/solutions\/security\/plugins\/threat_intelligence/,
        /^x-pack\/platform\/plugins\/shared\/timelines/,
        /^x-pack\/platform\/plugins\/shared\/triggers_actions_ui/,
        /^x-pack\/platform\/plugins\/shared\/usage_collection\/public/,
        /^x-pack\/test\/functional\/es_archives\/security_solution/,
        /^x-pack\/solutions\/security\/test\/security_solution_cypress/,
      ])) ||
      GITHUB_PR_LABELS.includes('ci:all-cypress-suites')
    ) {
      pipeline.push(
        getPipeline('.buildkite/pipelines/pull_request/security_solution/investigations.yml')
      );
    }

    if (
      ((await doAnyChangesMatch([
        /^x-pack\/platform\/plugins\/shared\/osquery/,
        /^x-pack\/solutions\/security\/test\/osquery_cypress/,
        /^x-pack\/solutions\/security\/plugins\/security_solution/,
      ])) ||
        GITHUB_PR_LABELS.includes('ci:all-cypress-suites')) &&
      !GITHUB_PR_LABELS.includes('ci:skip-cypress-osquery')
    ) {
      pipeline.push(
        getPipeline('.buildkite/pipelines/pull_request/security_solution/osquery_cypress.yml')
      );
    }

    if (
      (await doAnyChangesMatch([
        /^x-pack\/packages\/kbn-cloud-security-posture/,
        /^x-pack\/solutions\/security\/plugins\/cloud_security_posture/,
        /^x-pack\/solutions\/security\/plugins\/security_solution/,
        /^x-pack\/solutions\/security\/test\/security_solution_cypress/,
      ])) ||
      GITHUB_PR_LABELS.includes('ci:all-cypress-suites')
    ) {
      pipeline.push(
        getPipeline(
          '.buildkite/pipelines/pull_request/security_solution/cloud_security_posture.yml'
        )
      );
    }

    if (
      GITHUB_PR_LABELS.includes('ci:security-genai-run-evals') ||
      GITHUB_PR_LABELS.includes('ci:security-genai-run-evals-local-prompts')
    ) {
      pipeline.push(
        getPipeline('.buildkite/pipelines/pull_request/security_solution/gen_ai_evals.yml')
      );
    }

    if (
      (await doAnyChangesMatch([
        /^x-pack\/solutions\/security\/plugins\/security_solution\/public\/asset_inventory/,
        /^x-pack\/solutions\/security\/test\/security_solution_cypress/,
      ])) ||
      GITHUB_PR_LABELS.includes('ci:all-cypress-suites')
    ) {
      pipeline.push(
        getPipeline('.buildkite/pipelines/pull_request/security_solution/asset_inventory.yml')
      );
    }

    // Check for prompt file changes and conditionally add pipeline step
    if (
      await doAnyChangesMatch([
        /^x-pack\/solutions\/security\/plugins\/elastic_assistant\/server\/lib\/prompt\/local_prompt_object\.ts$/,
        /^x-pack\/solutions\/security\/plugins\/elastic_assistant\/server\/lib\/prompt\/tool_prompts\.ts$/,
        /^x-pack\/solutions\/security\/plugins\/elastic_assistant\/server\/lib\/prompt\/defend_insight_prompts\.ts$/,
        /^x-pack\/solutions\/security\/plugins\/elastic_assistant\/server\/lib\/prompt\/prompts\.ts$/,
      ])
    ) {
      pipeline.push(getPipeline('.buildkite/pipelines/pull_request/prompt_changes.yml'));
    }

    // Run Saved Objects checks conditionally
    if (
      await doAnyChangesMatch([
        /^packages\/kbn-check-saved-objects-cli\/current_fields.json/,
        /^packages\/kbn-check-saved-objects-cli\/current_mappings.json/,
        /^src\/core\/server\/integration_tests\/ci_checks\/saved_objects\/check_registered_types.test.ts/,
      ])
    ) {
      pipeline.push(getPipeline('.buildkite/pipelines/pull_request/check_saved_objects.yml'));
    }

    if (
      (await doAnyChangesMatch([
        /^packages\/kbn-babel-preset/,
        /^packages\/kbn-repo-file-maps/,
        /^src\/platform\/packages\/private\/kbn-babel-transform/,
        /^src\/platform\/packages\/private\/kbn-import-resolver/,
        /^src\/platform\/packages\/private\/kbn-jest-serializers/,
        /^src\/platform\/packages\/private\/kbn-repo-packages/,
        /^src\/platform\/packages\/shared\/kbn-babel-register/,
        /^src\/platform\/packages\/shared\/kbn-jest-benchmarks/,
        /^src\/platform\/packages\/shared\/kbn-repo-info/,
        /^src\/platform\/packages\/shared\/kbn-test/,
        /^src\/setup_node_env/,
      ])) ||
      GITHUB_PR_LABELS.includes('ci:bench-jest')
    ) {
      pipeline.push(getPipeline('.buildkite/pipelines/pull_request/jest_bench.yml'));
    }

    pipeline.push(getPipeline('.buildkite/pipelines/pull_request/post_build.yml'));

    emitPipeline(pipeline);
  } catch (ex) {
    console.error('Error while generating the pipeline steps: ' + ex.message, ex);
    process.exit(1);
  }
})();<|MERGE_RESOLUTION|>--- conflicted
+++ resolved
@@ -23,10 +23,7 @@
   getAgentImageConfig,
   emitPipeline,
   getPipeline,
-<<<<<<< HEAD
   prHasFIPSLabel,
-=======
->>>>>>> 61533f30
 } from '#pipeline-utils';
 
 const prConfig = prConfigs.jobs.find((job) => job.pipelineSlug === 'kibana-pull-request');
@@ -40,10 +37,6 @@
 const GITHUB_PR_LABELS = process.env.GITHUB_PR_LABELS ?? '';
 const REQUIRED_PATHS = prConfig.always_require_ci_on_changed!.map((r) => new RegExp(r, 'i'));
 const SKIPPABLE_PR_MATCHERS = prConfig.skip_ci_on_only_changed!.map((r) => new RegExp(r, 'i'));
-<<<<<<< HEAD
-=======
-const FTR_ENABLE_FIPS_AGENT = process.env.FTR_ENABLE_FIPS_AGENT?.toLowerCase() === 'true';
->>>>>>> 61533f30
 
 (async () => {
   const pipeline: string[] = [];
@@ -74,11 +67,7 @@
       pipeline.push(getPipeline('.buildkite/pipelines/pull_request/pick_test_groups.yml'));
     }
 
-<<<<<<< HEAD
     if (prHasFIPSLabel()) {
-=======
-    if (FTR_ENABLE_FIPS_AGENT || GITHUB_PR_LABELS.includes('ci:enable-fips-agent')) {
->>>>>>> 61533f30
       pipeline.push(getPipeline('.buildkite/pipelines/fips/verify_fips_enabled.yml'));
     }
 
