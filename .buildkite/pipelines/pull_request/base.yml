--- conflicted
+++ resolved
@@ -98,8 +98,7 @@
   #       - exit_status: '-1'
   #         limit: 3
 
-<<<<<<< HEAD
-  # - command: .buildkite/scripts/steps/check_types.sh
+  # - command: .buildkite/scripts/steps/typecheck/check_types.sh
   #   label: 'Check Types'
   #   agents:
   #     machineType: c4-standard-4
@@ -113,22 +112,6 @@
   #     automatic:
   #       - exit_status: '-1'
   #         limit: 3
-=======
-  - command: .buildkite/scripts/steps/typecheck/check_types.sh
-    label: 'Check Types'
-    agents:
-      machineType: c4-standard-4
-      diskType: 'hyperdisk-balanced'
-      preemptible: true
-      spotZones: us-central1-a,us-central1-b,us-central1-c
-      diskSizeGb: 100
-    key: check_types
-    timeout_in_minutes: 60
-    retry:
-      automatic:
-        - exit_status: '-1'
-          limit: 3
->>>>>>> 6a867d8e
 
   - wait
 
