steps:
<<<<<<< HEAD
  # - command: .buildkite/scripts/steps/build_kibana.sh
  #   label: Build Kibana Distribution
  #   agents:
  #     machineType: c3d-standard-16-lssd
  #     zones: us-central1-a,us-central1-b,us-central1-c
  #   key: build
  #   if: "build.env('KIBANA_BUILD_ID') == null || build.env('KIBANA_BUILD_ID') == ''"
  #   timeout_in_minutes: 90
  #   retry:
  #     automatic:
  #       - exit_status: '-1'
  #         limit: 3

  # - command: .buildkite/scripts/steps/quick_checks.sh
  #   label: 'Quick Checks'
  #   agents:
  #     machineType: n2-highcpu-8
  #     preemptible: true
  #     diskSizeGb: 115
  #   key: quick_checks
  #   timeout_in_minutes: 60
  #   retry:
  #     automatic:
  #       - exit_status: '-1'
  #         limit: 3

  # - command: .buildkite/scripts/steps/checks.sh
  #   label: 'Checks'
  #   key: checks
  #   agents:
  #     machineType: n2-standard-2
  #     preemptible: true
  #     diskSizeGb: 115
  #   timeout_in_minutes: 60
  #   retry:
  #     automatic:
  #       - exit_status: '-1'
  #         limit: 3

  # - command: .buildkite/scripts/steps/lint.sh
  #   label: 'Linting'
  #   agents:
  #     machineType: n2-standard-16
  #     preemptible: true
  #     diskSizeGb: 115
  #   key: linting
  #   timeout_in_minutes: 60
  #   retry:
  #     automatic:
  #       - exit_status: '-1'
  #         limit: 3

  # - command: .buildkite/scripts/steps/lint_with_types.sh
  #   label: 'Linting (with types)'
  #   agents:
  #     machineType: n2-standard-32
  #     preemptible: true
  #     diskSizeGb: 115
  #   key: linting_with_types
  #   timeout_in_minutes: 60
  #   retry:
  #     automatic:
  #       - exit_status: '-1'
  #         limit: 3

  # - command: .buildkite/scripts/steps/checks/capture_oas_snapshot.sh
  #   label: 'Check OAS Snapshot'
  #   agents:
  #     machineType: n2-standard-4
  #     preemptible: true
  #   key: check_oas_snapshot
  #   timeout_in_minutes: 60
  #   retry:
  #     automatic:
  #       - exit_status: '-1'
  #         limit: 3

  # - command: .buildkite/scripts/steps/typecheck/check_types.sh
  #   label: 'Check Types'
  #   agents:
  #     machineType: c4-standard-4
  #     diskType: 'hyperdisk-balanced'
  #     preemptible: true
  #     spotZones: us-central1-a,us-central1-b,us-central1-c
  #     diskSizeGb: 115
  #   key: check_types
  #   timeout_in_minutes: 60
  #   retry:
  #     automatic:
  #       - exit_status: '-1'
  #         limit: 3
=======
  - command: .buildkite/scripts/steps/build_kibana.sh
    label: Build Kibana Distribution
    agents:
      machineType: c3d-standard-16-lssd
      zones: us-central1-a,us-central1-b,us-central1-c
    key: build
    if: "build.env('KIBANA_BUILD_ID') == null || build.env('KIBANA_BUILD_ID') == ''"
    timeout_in_minutes: 90
    env:
      KIBANA_CI_PIPELINE_TYPE: 'faster_pr_build'
    retry:
      automatic:
        - exit_status: '-1'
          limit: 3

  - command: .buildkite/scripts/steps/quick_checks.sh
    label: 'Quick Checks'
    agents:
      machineType: n2-highcpu-8
      preemptible: true
      diskSizeGb: 115
    key: quick_checks
    timeout_in_minutes: 60
    env:
      KIBANA_CI_PIPELINE_TYPE: 'faster_pr_build'
    retry:
      automatic:
        - exit_status: '-1'
          limit: 3

  - command: .buildkite/scripts/steps/checks.sh
    label: 'Checks'
    key: checks
    agents:
      machineType: n2-standard-2
      preemptible: true
      diskSizeGb: 115
    timeout_in_minutes: 60
    env:
      KIBANA_CI_PIPELINE_TYPE: 'faster_pr_build'
    retry:
      automatic:
        - exit_status: '-1'
          limit: 3

  - command: .buildkite/scripts/steps/lint.sh
    label: 'Linting'
    agents:
      machineType: n2-standard-16
      preemptible: true
      diskSizeGb: 115
    key: linting
    timeout_in_minutes: 60
    env:
      KIBANA_CI_PIPELINE_TYPE: 'faster_pr_build'
    retry:
      automatic:
        - exit_status: '-1'
          limit: 3

  - command: .buildkite/scripts/steps/lint_with_types.sh
    label: 'Linting (with types)'
    agents:
      machineType: n2-standard-32
      preemptible: true
      diskSizeGb: 115
    key: linting_with_types
    timeout_in_minutes: 60
    env:
      KIBANA_CI_PIPELINE_TYPE: 'faster_pr_build'
    retry:
      automatic:
        - exit_status: '-1'
          limit: 3

  - command: .buildkite/scripts/steps/checks/capture_oas_snapshot.sh
    label: 'Check OAS Snapshot'
    agents:
      machineType: n2-standard-4
      preemptible: true
    key: check_oas_snapshot
    timeout_in_minutes: 60
    env:
      KIBANA_CI_PIPELINE_TYPE: 'faster_pr_build'
    retry:
      automatic:
        - exit_status: '-1'
          limit: 3

  - command: .buildkite/scripts/steps/typecheck/check_types.sh
    label: 'Check Types'
    agents:
      machineType: c4-standard-4
      diskType: 'hyperdisk-balanced'
      preemptible: true
      spotZones: us-central1-a,us-central1-b,us-central1-c
      diskSizeGb: 115
    key: check_types
    timeout_in_minutes: 60
    env:
      KIBANA_CI_PIPELINE_TYPE: 'faster_pr_build'
    retry:
      automatic:
        - exit_status: '-1'
          limit: 3
>>>>>>> 92a33d84

  - command: .buildkite/scripts/steps/test/pick_test_group_run_order.sh
    label: 'Pick Test Group Run Order'
    agents:
      machineType: n2-standard-2
      diskSizeGb: 115
    timeout_in_minutes: 10
    env:
      JEST_UNIT_SCRIPT: '.buildkite/scripts/steps/test/jest.sh'
      JEST_INTEGRATION_SCRIPT: '.buildkite/scripts/steps/test/jest_integration.sh'
      JEST_CONFIGS_DEPS: 'check_types'
      FTR_CONFIGS_SCRIPT: '.buildkite/scripts/steps/test/ftr_configs.sh'
      FTR_CONFIGS_DEPS: 'build,check_types'
      KIBANA_CI_PIPELINE_TYPE: 'faster_pr_build'
    retry:
      automatic:
        - exit_status: '*'
          limit: 1

<<<<<<< HEAD
  # - command: .buildkite/scripts/steps/ci_stats_ready.sh
  #   label: Mark CI Stats as ready
  #   agents:
  #     machineType: n2-standard-2
  #     diskSizeGb: 115
  #   timeout_in_minutes: 10
  #   depends_on:
  #     - build
  #     - build_api_docs
  #   retry:
  #     automatic:
  #       - exit_status: '*'
  #         limit: 1

  # - command: .buildkite/scripts/steps/api_docs/build_api_docs.sh
  #   label: 'Build API Docs'
  #   agents:
  #     machineType: n2-highmem-4
  #     preemptible: true
  #     diskSizeGb: 115
  #   key: build_api_docs
  #   depends_on:
  #     - build
  #     - check_types
  #     - linting
  #     - linting_with_types
  #     - quick_checks
  #     - check_oas_snapshot
  #   timeout_in_minutes: 90
  #   retry:
  #     automatic:
  #       - exit_status: '-1'
  #         limit: 3
=======
  - command: .buildkite/scripts/steps/ci_stats_ready.sh
    label: Mark CI Stats as ready
    agents:
      machineType: n2-standard-2
      diskSizeGb: 115
    timeout_in_minutes: 10
    env:
      KIBANA_CI_PIPELINE_TYPE: 'faster_pr_build'
    depends_on:
      - build
      - build_api_docs
    retry:
      automatic:
        - exit_status: '*'
          limit: 1

  - command: .buildkite/scripts/steps/api_docs/build_api_docs.sh
    label: 'Build API Docs'
    agents:
      machineType: n2-highmem-4
      preemptible: true
      diskSizeGb: 115
    key: build_api_docs
    depends_on:
      - build
      - check_types
      - linting
      - linting_with_types
      - quick_checks
      - check_oas_snapshot
    timeout_in_minutes: 90
    env:
      KIBANA_CI_PIPELINE_TYPE: 'faster_pr_build'
    retry:
      automatic:
        - exit_status: '-1'
          limit: 3
>>>>>>> 92a33d84
<|MERGE_RESOLUTION|>--- conflicted
+++ resolved
@@ -1,5 +1,4 @@
 steps:
-<<<<<<< HEAD
   # - command: .buildkite/scripts/steps/build_kibana.sh
   #   label: Build Kibana Distribution
   #   agents:
@@ -8,6 +7,8 @@
   #   key: build
   #   if: "build.env('KIBANA_BUILD_ID') == null || build.env('KIBANA_BUILD_ID') == ''"
   #   timeout_in_minutes: 90
+  #   env:
+  #     KIBANA_CI_PIPELINE_TYPE: 'faster_pr_build'
   #   retry:
   #     automatic:
   #       - exit_status: '-1'
@@ -21,6 +22,8 @@
   #     diskSizeGb: 115
   #   key: quick_checks
   #   timeout_in_minutes: 60
+  #   env:
+  #     KIBANA_CI_PIPELINE_TYPE: 'faster_pr_build'
   #   retry:
   #     automatic:
   #       - exit_status: '-1'
@@ -34,6 +37,8 @@
   #     preemptible: true
   #     diskSizeGb: 115
   #   timeout_in_minutes: 60
+  #   env:
+  #     KIBANA_CI_PIPELINE_TYPE: 'faster_pr_build'
   #   retry:
   #     automatic:
   #       - exit_status: '-1'
@@ -47,6 +52,8 @@
   #     diskSizeGb: 115
   #   key: linting
   #   timeout_in_minutes: 60
+  #   env:
+  #     KIBANA_CI_PIPELINE_TYPE: 'faster_pr_build'
   #   retry:
   #     automatic:
   #       - exit_status: '-1'
@@ -60,6 +67,8 @@
   #     diskSizeGb: 115
   #   key: linting_with_types
   #   timeout_in_minutes: 60
+  #   env:
+  #     KIBANA_CI_PIPELINE_TYPE: 'faster_pr_build'
   #   retry:
   #     automatic:
   #       - exit_status: '-1'
@@ -72,6 +81,8 @@
   #     preemptible: true
   #   key: check_oas_snapshot
   #   timeout_in_minutes: 60
+  #   env:
+  #     KIBANA_CI_PIPELINE_TYPE: 'faster_pr_build'
   #   retry:
   #     automatic:
   #       - exit_status: '-1'
@@ -87,117 +98,12 @@
   #     diskSizeGb: 115
   #   key: check_types
   #   timeout_in_minutes: 60
+  #   env:
+  #     KIBANA_CI_PIPELINE_TYPE: 'faster_pr_build'
   #   retry:
   #     automatic:
   #       - exit_status: '-1'
   #         limit: 3
-=======
-  - command: .buildkite/scripts/steps/build_kibana.sh
-    label: Build Kibana Distribution
-    agents:
-      machineType: c3d-standard-16-lssd
-      zones: us-central1-a,us-central1-b,us-central1-c
-    key: build
-    if: "build.env('KIBANA_BUILD_ID') == null || build.env('KIBANA_BUILD_ID') == ''"
-    timeout_in_minutes: 90
-    env:
-      KIBANA_CI_PIPELINE_TYPE: 'faster_pr_build'
-    retry:
-      automatic:
-        - exit_status: '-1'
-          limit: 3
-
-  - command: .buildkite/scripts/steps/quick_checks.sh
-    label: 'Quick Checks'
-    agents:
-      machineType: n2-highcpu-8
-      preemptible: true
-      diskSizeGb: 115
-    key: quick_checks
-    timeout_in_minutes: 60
-    env:
-      KIBANA_CI_PIPELINE_TYPE: 'faster_pr_build'
-    retry:
-      automatic:
-        - exit_status: '-1'
-          limit: 3
-
-  - command: .buildkite/scripts/steps/checks.sh
-    label: 'Checks'
-    key: checks
-    agents:
-      machineType: n2-standard-2
-      preemptible: true
-      diskSizeGb: 115
-    timeout_in_minutes: 60
-    env:
-      KIBANA_CI_PIPELINE_TYPE: 'faster_pr_build'
-    retry:
-      automatic:
-        - exit_status: '-1'
-          limit: 3
-
-  - command: .buildkite/scripts/steps/lint.sh
-    label: 'Linting'
-    agents:
-      machineType: n2-standard-16
-      preemptible: true
-      diskSizeGb: 115
-    key: linting
-    timeout_in_minutes: 60
-    env:
-      KIBANA_CI_PIPELINE_TYPE: 'faster_pr_build'
-    retry:
-      automatic:
-        - exit_status: '-1'
-          limit: 3
-
-  - command: .buildkite/scripts/steps/lint_with_types.sh
-    label: 'Linting (with types)'
-    agents:
-      machineType: n2-standard-32
-      preemptible: true
-      diskSizeGb: 115
-    key: linting_with_types
-    timeout_in_minutes: 60
-    env:
-      KIBANA_CI_PIPELINE_TYPE: 'faster_pr_build'
-    retry:
-      automatic:
-        - exit_status: '-1'
-          limit: 3
-
-  - command: .buildkite/scripts/steps/checks/capture_oas_snapshot.sh
-    label: 'Check OAS Snapshot'
-    agents:
-      machineType: n2-standard-4
-      preemptible: true
-    key: check_oas_snapshot
-    timeout_in_minutes: 60
-    env:
-      KIBANA_CI_PIPELINE_TYPE: 'faster_pr_build'
-    retry:
-      automatic:
-        - exit_status: '-1'
-          limit: 3
-
-  - command: .buildkite/scripts/steps/typecheck/check_types.sh
-    label: 'Check Types'
-    agents:
-      machineType: c4-standard-4
-      diskType: 'hyperdisk-balanced'
-      preemptible: true
-      spotZones: us-central1-a,us-central1-b,us-central1-c
-      diskSizeGb: 115
-    key: check_types
-    timeout_in_minutes: 60
-    env:
-      KIBANA_CI_PIPELINE_TYPE: 'faster_pr_build'
-    retry:
-      automatic:
-        - exit_status: '-1'
-          limit: 3
->>>>>>> 92a33d84
 
   - command: .buildkite/scripts/steps/test/pick_test_group_run_order.sh
     label: 'Pick Test Group Run Order'
@@ -217,13 +123,14 @@
         - exit_status: '*'
           limit: 1
 
-<<<<<<< HEAD
   # - command: .buildkite/scripts/steps/ci_stats_ready.sh
   #   label: Mark CI Stats as ready
   #   agents:
   #     machineType: n2-standard-2
   #     diskSizeGb: 115
   #   timeout_in_minutes: 10
+  #   env:
+  #     KIBANA_CI_PIPELINE_TYPE: 'faster_pr_build'
   #   depends_on:
   #     - build
   #     - build_api_docs
@@ -247,46 +154,9 @@
   #     - quick_checks
   #     - check_oas_snapshot
   #   timeout_in_minutes: 90
+  #   env:
+  #     KIBANA_CI_PIPELINE_TYPE: 'faster_pr_build'
   #   retry:
   #     automatic:
   #       - exit_status: '-1'
-  #         limit: 3
-=======
-  - command: .buildkite/scripts/steps/ci_stats_ready.sh
-    label: Mark CI Stats as ready
-    agents:
-      machineType: n2-standard-2
-      diskSizeGb: 115
-    timeout_in_minutes: 10
-    env:
-      KIBANA_CI_PIPELINE_TYPE: 'faster_pr_build'
-    depends_on:
-      - build
-      - build_api_docs
-    retry:
-      automatic:
-        - exit_status: '*'
-          limit: 1
-
-  - command: .buildkite/scripts/steps/api_docs/build_api_docs.sh
-    label: 'Build API Docs'
-    agents:
-      machineType: n2-highmem-4
-      preemptible: true
-      diskSizeGb: 115
-    key: build_api_docs
-    depends_on:
-      - build
-      - check_types
-      - linting
-      - linting_with_types
-      - quick_checks
-      - check_oas_snapshot
-    timeout_in_minutes: 90
-    env:
-      KIBANA_CI_PIPELINE_TYPE: 'faster_pr_build'
-    retry:
-      automatic:
-        - exit_status: '-1'
-          limit: 3
->>>>>>> 92a33d84
+  #         limit: 3