--- conflicted
+++ resolved
@@ -86,11 +86,8 @@
           'specs/vislib/zero_injection',
           'specs/vislib/labels',
           'specs/vislib/d3functions',
-<<<<<<< HEAD
           'specs/vislib/data',
-=======
           'specs/vislib/xAxis',
->>>>>>> 55f72e5d
           'specs/utils/diff_time_picker_vals',
           'specs/factories/events',
           'specs/index_patterns/_flatten_search_response',
