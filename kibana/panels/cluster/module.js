/** @scratch /panels/5
 * include::panels/cluster.asciidoc[]
 */

/** @scratch /panels/cluster/0
 * == cluster
 * Status: *Experimental*
 *
 * Displays a simple view of cluster health.
 *
 */
define([
  'angular',
  'app',
<<<<<<< HEAD
  'lodash',
  'kbn'
=======
  'kbn',
  'lodash',
  'factories/store'
>>>>>>> 2123c9cb
],
function (angular, app, kbn, _) {
  'use strict';

  var module = angular.module('kibana.panels.marvel.cluster', []);
  app.useModule(module);

  module.controller('marvel.cluster', function($scope, $modal, $q, $http,
    querySrv, dashboard, filterSrv, kbnVersion, storeFactory) {
    $scope.panelMeta = {
      modals : [],
      editorTabs : [],
      status: "Experimental",
      description: "A simple view of cluster health<p>"
    };

    // Set and populate defaults
    var _d = {
      title: 'Cluster Status',
    };
    _.defaults($scope.panel,_d);

    var reportInterval = 86400000;

    // setup the optIn and version values
    var marvelOpts = storeFactory($scope, 'marvelOpts', {
      report: void 0,
      version: void 0,
      lastReport: void 0
    });

    $scope.init = function () {
      $scope.kbnVersion = kbnVersion;

      // If the user hasn't opted in or out, ask them to.
      if(marvelOpts.version == null || marvelOpts.version !== kbnVersion) {
        $scope.optInModal();
      }

      $scope.$on('refresh',function(){$scope.get_data();});
      $scope.get_data();
    };

    $scope.get_data = function(segment,query_id) {
      var
        request,
        _segment;

      $scope.panel.error =  false;

      // Make sure we have everything for the request to complete
      if(dashboard.indices.length === 0) {
        return;
      }

      _segment = _.isUndefined(segment) ? 0 : segment;

      request = $scope.ejs.Request().indices(dashboard.indices[_segment]);

      request = request.query(
        $scope.ejs.FilteredQuery(
          $scope.ejs.QueryStringQuery('_type:cluster_stats'),
          filterSrv.getBoolFilter(filterSrv.ids)
        ))
        .size(1)
        .sort([$scope.ejs.Sort('@timestamp').order('desc')]);

      $scope.populate_modal(request);

      // Populate scope when we have results
      request.doSearch().then(function(results) {
        $scope.panelMeta.loading = false;

        if(_segment === 0) {
          $scope.data = undefined;
          query_id = $scope.query_id = new Date().getTime();
        }

        // Check for error and abort if found
        if(!(_.isUndefined(results.error))) {
          $scope.panel.error = $scope.parse_error(results.error);
          return;
        // Are we still on the same query? No? Abort.
        } else if ($scope.query_id !== query_id) {
          return;
        }

        $scope.data = _.isArray(results.hits.hits) ? results.hits.hits[0]._source : undefined;

        if(checkReport()) {
          sendReport($scope.data);
        }

        // Did we find anything in that index? No? Try the next one.
        if (_.isUndefined($scope.data) && _segment+1 < dashboard.indices.length) {
          $scope.get_data(_segment+1,$scope.query_id);
        }

      });
    };

    $scope.healthClass = function(color,ignoreGreen) {
      switch(color)
      {
      case 'green':
        return ignoreGreen ? '':'text-success';
      case 'yellow':
        return 'text-warning';
      case 'red':
        return 'text-error';
      default:
        return '';
      }
    };

    $scope.populate_modal = function(request) {
      $scope.inspector = angular.toJson(JSON.parse(request.toString()),true);
    };

    $scope.setOptIn = function(val) {
      marvelOpts.version = kbnVersion;
      marvelOpts.report = val;
    };

    $scope.clearMarvelStorage = function() {
      marvelOpts.report = void 0;
      marvelOpts.version = void 0;
      marvelOpts.lastReport = void 0;
    };

    $scope.optInModal = function() {
      var panelModal = $modal({
        template: './app/panels/marvel/cluster/optin.html',
        persist: true,
        show: false,
        scope: $scope,
        keyboard: false
      });

      // and show it
      $q.when(panelModal).then(function(modalEl) {
        modalEl.modal('show');
      });
    };

    // Checks if we should send a report
    var checkReport = function() {
      if(marvelOpts.report) {
        if(marvelOpts.lastReport == null) {
          return true;
        } else if (new Date().getTime() - parseInt(marvelOpts.lastReport,10) > reportInterval) {
          return true;
        } else {
          return false;
        }
      } else {
        return false;
      }
    };

    var sendReport = function(data) {
      if (!$scope.config.stats_report_url) {
        return;
      }

      var thisReport = new Date().getTime().toString();

      // TODO: Replace this URL with the actual data sink
      $http.post(
        $scope.config.stats_report_url,
        data
      ).success(function() {
        marvelOpts.lastReport = thisReport;
      });
    };

  });

  module.filter('formatBytes', function(){
    return function(value) {
      if(_.isUndefined(value)) {
        return '';
      }
      return kbn.byteFormat(value);
    };
  });

  module.filter('formatShort', function(){
    return function(value, decimals) {
      if(_.isUndefined(value)) {
        return '';
      }
      return kbn.shortFormat(value, decimals);
    };
  });

  module.filter('formatNumber', function(){
    return function(value, decimals) {
      if(_.isUndefined(value)) {
        return '';
      }
      return value.toFixed(decimals);
    };
  });

  module.filter('formatTime', function () {
    return function (value, decimals) {
      if (_.isUndefined(value)) {
        return '';
      }
      value = value / 1000.0;
      var suffix = '';
      if (value < 3600) {
        value /= 60;
        suffix = ' m';
      } else if (value < 24 * 3600) {
        value /= 3600;
        suffix = ' h';
      } else {
        value /= 24 * 3600;
        suffix = ' d';
      }
      return value.toFixed(decimals) + suffix;
    };
  });


});<|MERGE_RESOLUTION|>--- conflicted
+++ resolved
@@ -12,14 +12,9 @@
 define([
   'angular',
   'app',
-<<<<<<< HEAD
-  'lodash',
-  'kbn'
-=======
   'kbn',
   'lodash',
   'factories/store'
->>>>>>> 2123c9cb
 ],
 function (angular, app, kbn, _) {
   'use strict';
